--- conflicted
+++ resolved
@@ -100,93 +100,6 @@
         .expect("should get block number")
 }
 
-<<<<<<< HEAD
-mod auto_update {
-    use super::*;
-
-    #[test]
-    fn can_auto_update() {
-        let mut env = new_env();
-        let log = env.core_context().log;
-        let runtime = env.runtime();
-
-        let eth1 = runtime
-            .block_on(GanacheEth1Instance::new())
-            .expect("should start eth1 environment");
-        let deposit_contract = &eth1.deposit_contract;
-        let web3 = eth1.web3();
-
-        let now = get_block_number(runtime, &web3);
-
-        let service = Service::new(
-            Config {
-                endpoint: eth1.endpoint(),
-                deposit_contract_address: deposit_contract.address(),
-                deposit_contract_deploy_block: now,
-                lowest_cached_block_number: now,
-                follow_distance: 0,
-                block_cache_truncation: None,
-                ..Config::default()
-            },
-            log,
-        );
-
-        // NOTE: this test is sensitive to the response speed of the external web3 server. If
-        // you're experiencing failures, try increasing the update_interval.
-        let update_interval = Duration::from_millis(3000);
-
-        assert_eq!(
-            service.block_cache_len(),
-            0,
-            "should have imported no blocks"
-        );
-        assert_eq!(
-            service.deposit_cache_len(),
-            0,
-            "should have imported no deposits"
-        );
-
-        let (_exit, signal) = tokio::sync::oneshot::channel();
-
-        runtime.executor().spawn(service.auto_update(signal));
-
-        let n = 4;
-
-        for _ in 0..n {
-            deposit_contract
-                .deposit(runtime, random_deposit_data())
-                .expect("should do first deposits");
-        }
-
-        std::thread::sleep(update_interval * 5);
-
-        assert!(
-            service.deposit_cache_len() >= n,
-            "should have imported n deposits"
-        );
-
-        for _ in 0..n {
-            deposit_contract
-                .deposit(runtime, random_deposit_data())
-                .expect("should do second deposits");
-        }
-
-        std::thread::sleep(update_interval * 4);
-
-        assert!(
-            service.block_cache_len() >= n * 2,
-            "should have imported all blocks"
-        );
-        assert!(
-            service.deposit_cache_len() >= n * 2,
-            "should have imported all deposits, not {}",
-            service.deposit_cache_len()
-        );
-    }
-}
-
-=======
->>>>>>> b1d23ec2
 mod eth1_cache {
     use super::*;
 
