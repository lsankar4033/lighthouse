[package]
name = "eth2-libp2p"
version = "0.1.0"
authors = ["Age Manning <Age@AgeManning.com>"]
edition = "2018"

[dependencies]
clap = "2.33.0"
hex = "0.3"
<<<<<<< HEAD
#SigP repository
=======
#SigP repository 
>>>>>>> 0c1e27ec
libp2p =  { git = "https://github.com/SigP/rust-libp2p", rev = "2a9ded92db30dab7d3530c597a0a3b3458a7dfb7" }
enr =  { git = "https://github.com/SigP/rust-libp2p/", rev = "2a9ded92db30dab7d3530c597a0a3b3458a7dfb7", features = ["serde"] }
types = { path =  "../../eth2/types" }
serde = "1.0.102"
serde_derive = "1.0.102"
eth2_ssz = "0.1.2"
eth2_ssz_derive = "0.1.0"
slog = { version = "2.5.2", features = ["max_level_trace"] }
version = { path = "../version" }
tokio = "0.1.22"
futures = "0.1.29"
error-chain = "0.12.1"
tokio-timer = "0.2.11"
dirs = "2.0.2"
tokio-io = "0.1.12"
smallvec = "0.6.11"
fnv = "1.0.6"
unsigned-varint = "0.2.3"
bytes = "0.4.12"
tokio-io-timeout = "0.3.1"
lazy_static = "1.4.0"
lighthouse_metrics = { path = "../../eth2/utils/lighthouse_metrics" }<|MERGE_RESOLUTION|>--- conflicted
+++ resolved
@@ -7,13 +7,10 @@
 [dependencies]
 clap = "2.33.0"
 hex = "0.3"
-<<<<<<< HEAD
-#SigP repository
-=======
-#SigP repository 
->>>>>>> 0c1e27ec
-libp2p =  { git = "https://github.com/SigP/rust-libp2p", rev = "2a9ded92db30dab7d3530c597a0a3b3458a7dfb7" }
-enr =  { git = "https://github.com/SigP/rust-libp2p/", rev = "2a9ded92db30dab7d3530c597a0a3b3458a7dfb7", features = ["serde"] }
+# rust-libp2p is presently being sourced from a Sigma Prime fork of the
+# `libp2p/rust-libp2p` repository.
+libp2p =  { git = "https://github.com/sigp/rust-libp2p", rev = "2a9ded92db30dab7d3530c597a0a3b3458a7dfb7" }
+enr =  { git = "https://github.com/sigp/rust-libp2p/", rev = "2a9ded92db30dab7d3530c597a0a3b3458a7dfb7", features = ["serde"] }
 types = { path =  "../../eth2/types" }
 serde = "1.0.102"
 serde_derive = "1.0.102"
