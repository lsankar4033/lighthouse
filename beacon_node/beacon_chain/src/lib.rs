#![recursion_limit = "128"] // For lazy-static
#[macro_use]
extern crate lazy_static;

mod beacon_chain;
pub mod builder;
mod checkpoint;
mod errors;
pub mod eth1_chain;
pub mod events;
mod fork_choice;
mod head_tracker;
mod metrics;
mod persisted_beacon_chain;
<<<<<<< HEAD
mod state_cache;
=======
mod shuffling_cache;
>>>>>>> 6656cb00
pub mod test_utils;
mod timeout_rw_lock;
mod validator_pubkey_cache;

pub use self::beacon_chain::{
    AttestationProcessingOutcome, BeaconChain, BeaconChainTypes, BlockProcessingOutcome,
    StateSkipConfig,
};
pub use self::checkpoint::CheckPoint;
pub use self::errors::{BeaconChainError, BlockProductionError};
pub use eth1_chain::{Eth1Chain, Eth1ChainBackend};
pub use events::EventHandler;
pub use fork_choice::ForkChoice;
pub use metrics::scrape_for_metrics;
pub use parking_lot;
pub use slot_clock;
pub use state_processing::per_block_processing::errors::{
    AttestationValidationError, AttesterSlashingValidationError, DepositValidationError,
    ExitValidationError, ProposerSlashingValidationError,
};
pub use store;
pub use types;<|MERGE_RESOLUTION|>--- conflicted
+++ resolved
@@ -12,11 +12,8 @@
 mod head_tracker;
 mod metrics;
 mod persisted_beacon_chain;
-<<<<<<< HEAD
+mod shuffling_cache;
 mod state_cache;
-=======
-mod shuffling_cache;
->>>>>>> 6656cb00
 pub mod test_utils;
 mod timeout_rw_lock;
 mod validator_pubkey_cache;
