use crate::checkpoint::CheckPoint;
use crate::errors::{BeaconChainError as Error, BlockProductionError};
use crate::eth1_chain::{Eth1Chain, Eth1ChainBackend};
use crate::events::{EventHandler, EventKind};
use crate::fork_choice::{Error as ForkChoiceError, ForkChoice};
use crate::head_tracker::HeadTracker;
use crate::metrics;
use crate::persisted_beacon_chain::PersistedBeaconChain;
use crate::shuffling_cache::ShufflingCache;
use crate::timeout_rw_lock::TimeoutRwLock;
use crate::validator_pubkey_cache::ValidatorPubkeyCache;
use operation_pool::{OperationPool, PersistedOperationPool};
use slog::{debug, error, info, trace, warn, Logger};
use slot_clock::SlotClock;
use ssz::Encode;
use state_processing::per_block_processing::errors::{
    AttestationValidationError, AttesterSlashingValidationError, ExitValidationError,
    ProposerSlashingValidationError,
};
use state_processing::{
    common::get_indexed_attestation, per_block_processing, per_slot_processing,
    signature_sets::indexed_attestation_signature_set_from_pubkeys, BlockProcessingError,
    BlockSignatureStrategy, BlockSignatureVerifier,
};
use std::borrow::Cow;
use std::cmp::Ordering;
use std::fs;
use std::io::prelude::*;
use std::sync::Arc;
use std::time::{Duration, Instant};
use store::iter::{
    BlockRootsIterator, ReverseBlockRootIterator, ReverseStateRootIterator, StateRootsIterator,
};
use store::{Error as DBError, Migrate, StateBatch, Store};
use tree_hash::TreeHash;
use types::*;

// Text included in blocks.
// Must be 32-bytes or panic.
//
//                          |-------must be this long------|
pub const GRAFFITI: &str = "sigp/lighthouse-0.1.1-prerelease";

/// If true, everytime a block is processed the pre-state, post-state and block are written to SSZ
/// files in the temp directory.
///
/// Only useful for testing.
const WRITE_BLOCK_PROCESSING_SSZ: bool = cfg!(feature = "write_ssz_files");

/// Maximum block slot number. Block with slots bigger than this constant will NOT be processed.
const MAXIMUM_BLOCK_SLOT_NUMBER: u64 = 4_294_967_296; // 2^32

/// The time-out before failure during an operation to take a read/write RwLock on the canonical
/// head.
const HEAD_LOCK_TIMEOUT: Duration = Duration::from_secs(1);

/// The time-out before failure during an operation to take a read/write RwLock on the
/// attestation cache.
const ATTESTATION_CACHE_LOCK_TIMEOUT: Duration = Duration::from_secs(1);

/// The time-out before failure during an operation to take a read/write RwLock on the
/// validator pubkey cache.
const VALIDATOR_PUBKEY_CACHE_LOCK_TIMEOUT: Duration = Duration::from_secs(1);

pub const BEACON_CHAIN_DB_KEY: &str = "PERSISTEDBEACONCHAINPERSISTEDBEA";
pub const OP_POOL_DB_KEY: &str = "OPPOOLOPPOOLOPPOOLOPPOOLOPPOOLOP";
pub const ETH1_CACHE_DB_KEY: &str = "ETH1CACHEETH1CACHEETH1CACHEETH1C";
pub const FORK_CHOICE_DB_KEY: &str = "FORKCHOICEFORKCHOICEFORKCHOICEFO";

#[derive(Debug, PartialEq)]
pub enum BlockProcessingOutcome {
    /// Block was valid and imported into the block graph.
    Processed {
        block_root: Hash256,
    },
    InvalidSignature,
    /// The parent block was unknown.
    ParentUnknown {
        parent: Hash256,
        reference_location: &'static str,
    },
    /// The block slot is greater than the present slot.
    FutureSlot {
        present_slot: Slot,
        block_slot: Slot,
    },
    /// The block state_root does not match the generated state.
    StateRootMismatch {
        block: Hash256,
        local: Hash256,
    },
    /// The block was a genesis block, these blocks cannot be re-imported.
    GenesisBlock,
    /// The slot is finalized, no need to import.
    WouldRevertFinalizedSlot {
        block_slot: Slot,
        finalized_slot: Slot,
    },
    /// Block is already known, no need to re-import.
    BlockIsAlreadyKnown,
    /// The block slot exceeds the MAXIMUM_BLOCK_SLOT_NUMBER.
    BlockSlotLimitReached,
    /// The block could not be applied to the state, it is invalid.
    PerBlockProcessingError(BlockProcessingError),
}

#[derive(Debug, PartialEq)]
pub enum AttestationProcessingOutcome {
    Processed,
    EmptyAggregationBitfield,
    UnknownHeadBlock {
        beacon_block_root: Hash256,
    },
    /// The attestation is attesting to a state that is later than itself. (Viz., attesting to the
    /// future).
    AttestsToFutureBlock {
        block: Slot,
        attestation: Slot,
    },
    /// The slot is finalized, no need to import.
    FinalizedSlot {
        attestation: Slot,
        finalized: Slot,
    },
    FutureEpoch {
        attestation_epoch: Epoch,
        current_epoch: Epoch,
    },
    PastEpoch {
        attestation_epoch: Epoch,
        current_epoch: Epoch,
    },
    BadTargetEpoch,
    UnknownTargetRoot(Hash256),
    InvalidSignature,
    NoCommitteeForSlotAndIndex {
        slot: Slot,
        index: CommitteeIndex,
    },
    Invalid(AttestationValidationError),
}

/// Defines how a `BeaconState` should be "skipped" through skip-slots.
pub enum StateSkipConfig {
    /// Calculate the state root during each skip slot, producing a fully-valid `BeaconState`.
    WithStateRoots,
    /// Don't calculate the state root at each slot, instead just use the zero hash. This is orders
    /// of magnitude faster, however it produces a partially invalid state.
    ///
    /// This state is useful for operations that don't use the state roots; e.g., for calculating
    /// the shuffling.
    WithoutStateRoots,
}

pub struct HeadInfo {
    pub slot: Slot,
    pub block_root: Hash256,
    pub state_root: Hash256,
    pub current_justified_checkpoint: types::Checkpoint,
    pub finalized_checkpoint: types::Checkpoint,
    pub fork: Fork,
}

pub trait BeaconChainTypes: Send + Sync + 'static {
    type Store: store::Store<Self::EthSpec>;
    type StoreMigrator: store::Migrate<Self::Store, Self::EthSpec>;
    type SlotClock: slot_clock::SlotClock;
    type Eth1Chain: Eth1ChainBackend<Self::EthSpec, Self::Store>;
    type EthSpec: types::EthSpec;
    type EventHandler: EventHandler<Self::EthSpec>;
}

/// Represents the "Beacon Chain" component of Ethereum 2.0. Allows import of blocks and block
/// operations and chooses a canonical head.
pub struct BeaconChain<T: BeaconChainTypes> {
    pub spec: ChainSpec,
    /// Persistent storage for blocks, states, etc. Typically an on-disk store, such as LevelDB.
    pub store: Arc<T::Store>,
    /// Database migrator for running background maintenance on the store.
    pub store_migrator: T::StoreMigrator,
    /// Reports the current slot, typically based upon the system clock.
    pub slot_clock: T::SlotClock,
    /// Stores all operations (e.g., `Attestation`, `Deposit`, etc) that are candidates for
    /// inclusion in a block.
    pub op_pool: OperationPool<T::EthSpec>,
    /// Provides information from the Ethereum 1 (PoW) chain.
    pub eth1_chain: Option<Eth1Chain<T::Eth1Chain, T::EthSpec, T::Store>>,
    /// Stores a "snapshot" of the chain at the time the head-of-the-chain block was received.
    pub(crate) canonical_head: TimeoutRwLock<CheckPoint<T::EthSpec>>,
    /// The root of the genesis block.
    pub genesis_block_root: Hash256,
    /// A state-machine that is updated with information from the network and chooses a canonical
    /// head block.
    pub fork_choice: ForkChoice<T>,
    /// A handler for events generated by the beacon chain.
    pub event_handler: T::EventHandler,
    /// Used to track the heads of the beacon chain.
    pub(crate) head_tracker: HeadTracker,
    /// Provides a small cache of `BeaconState` and `BeaconBlock`.
    pub(crate) shuffling_cache: TimeoutRwLock<ShufflingCache>,
    pub(crate) validator_pubkey_cache: TimeoutRwLock<ValidatorPubkeyCache>,
    /// Logging to CLI, etc.
    pub(crate) log: Logger,
}

type BeaconBlockAndState<T> = (BeaconBlock<T>, BeaconState<T>);

impl<T: BeaconChainTypes> BeaconChain<T> {
    /// Persists the core `BeaconChain` components (including the head block) and the fork choice.
    ///
    /// ## Notes:
    ///
    /// In this function we first obtain the head, persist fork choice, then persist the head. We
    /// do it in this order to ensure that the persisted head is always from a time prior to fork
    /// choice.
    ///
    /// We want to ensure that the head never out dates the fork choice to avoid having references
    /// to blocks that do not exist in fork choice.
    pub fn persist_head_and_fork_choice(&self) -> Result<(), Error> {
        let canonical_head_block_root = self
            .canonical_head
            .try_read_for(HEAD_LOCK_TIMEOUT)
            .ok_or_else(|| Error::CanonicalHeadLockTimeout)?
            .beacon_block_root;

        let persisted_head = PersistedBeaconChain {
            canonical_head_block_root,
            genesis_block_root: self.genesis_block_root,
            ssz_head_tracker: self.head_tracker.to_ssz_container(),
        };

        let fork_choice_timer = metrics::start_timer(&metrics::PERSIST_FORK_CHOICE);

        self.store.put(
            &Hash256::from_slice(&FORK_CHOICE_DB_KEY.as_bytes()),
            &self.fork_choice.as_ssz_container(),
        )?;

        metrics::stop_timer(fork_choice_timer);
        let head_timer = metrics::start_timer(&metrics::PERSIST_HEAD);

        self.store.put(
            &Hash256::from_slice(&BEACON_CHAIN_DB_KEY.as_bytes()),
            &persisted_head,
        )?;

        metrics::stop_timer(head_timer);

        Ok(())
    }

    /// Persists `self.op_pool` to disk.
    ///
    /// ## Notes
    ///
    /// This operation is typically slow and causes a lot of allocations. It should be used
    /// sparingly.
    pub fn persist_op_pool(&self) -> Result<(), Error> {
        let timer = metrics::start_timer(&metrics::PERSIST_OP_POOL);

        self.store.put(
            &Hash256::from_slice(&OP_POOL_DB_KEY.as_bytes()),
            &PersistedOperationPool::from_operation_pool(&self.op_pool),
        )?;

        metrics::stop_timer(timer);

        Ok(())
    }

    /// Persists `self.eth1_chain` and its caches to disk.
    pub fn persist_eth1_cache(&self) -> Result<(), Error> {
        let timer = metrics::start_timer(&metrics::PERSIST_OP_POOL);

        if let Some(eth1_chain) = self.eth1_chain.as_ref() {
            self.store.put(
                &Hash256::from_slice(&ETH1_CACHE_DB_KEY.as_bytes()),
                &eth1_chain.as_ssz_container(),
            )?;
        }

        metrics::stop_timer(timer);

        Ok(())
    }

    /// Returns the slot _right now_ according to `self.slot_clock`. Returns `Err` if the slot is
    /// unavailable.
    ///
    /// The slot might be unavailable due to an error with the system clock, or if the present time
    /// is before genesis (i.e., a negative slot).
    pub fn slot(&self) -> Result<Slot, Error> {
        self.slot_clock.now().ok_or_else(|| Error::UnableToReadSlot)
    }

    /// Returns the epoch _right now_ according to `self.slot_clock`. Returns `Err` if the epoch is
    /// unavailable.
    ///
    /// The epoch might be unavailable due to an error with the system clock, or if the present time
    /// is before genesis (i.e., a negative epoch).
    pub fn epoch(&self) -> Result<Epoch, Error> {
        self.slot()
            .map(|slot| slot.epoch(T::EthSpec::slots_per_epoch()))
    }

    /// Iterates across all `(block_root, slot)` pairs from the head of the chain (inclusive) to
    /// the earliest reachable ancestor (may or may not be genesis).
    ///
    /// ## Notes
    ///
    /// `slot` always decreases by `1`.
    /// - Skipped slots contain the root of the closest prior
    ///     non-skipped slot (identical to the way they are stored in `state.block_roots`) .
    /// - Iterator returns `(Hash256, Slot)`.
    /// - As this iterator starts at the `head` of the chain (viz., the best block), the first slot
    ///     returned may be earlier than the wall-clock slot.
    pub fn rev_iter_block_roots(
        &self,
    ) -> Result<ReverseBlockRootIterator<T::EthSpec, T::Store>, Error> {
        let head = self.head()?;

        let iter = BlockRootsIterator::owned(self.store.clone(), head.beacon_state);

        Ok(ReverseBlockRootIterator::new(
            (head.beacon_block_root, head.beacon_block.slot()),
            iter,
        ))
    }

    pub fn forwards_iter_block_roots(
        &self,
        start_slot: Slot,
    ) -> Result<<T::Store as Store<T::EthSpec>>::ForwardsBlockRootsIterator, Error> {
        let local_head = self.head()?;

        Ok(T::Store::forwards_block_roots_iterator(
            self.store.clone(),
            start_slot,
            local_head.beacon_state,
            local_head.beacon_block_root,
            &self.spec,
        ))
    }

    /// Traverse backwards from `block_root` to find the block roots of its ancestors.
    ///
    /// ## Notes
    ///
    /// `slot` always decreases by `1`.
    /// - Skipped slots contain the root of the closest prior
    ///     non-skipped slot (identical to the way they are stored in `state.block_roots`) .
    /// - Iterator returns `(Hash256, Slot)`.
    /// - The provided `block_root` is included as the first item in the iterator.
    pub fn rev_iter_block_roots_from(
        &self,
        block_root: Hash256,
    ) -> Result<ReverseBlockRootIterator<T::EthSpec, T::Store>, Error> {
        let block = self
            .get_block(&block_root)?
            .ok_or_else(|| Error::MissingBeaconBlock(block_root))?;
        let state = self
            .get_state(&block.state_root(), Some(block.slot()))?
            .ok_or_else(|| Error::MissingBeaconState(block.state_root()))?;
        let iter = BlockRootsIterator::owned(self.store.clone(), state);
        Ok(ReverseBlockRootIterator::new(
            (block_root, block.slot()),
            iter,
        ))
    }

    /// Traverse backwards from `block_root` to find the root of the ancestor block at `slot`.
    pub fn get_ancestor_block_root(
        &self,
        block_root: Hash256,
        slot: Slot,
    ) -> Result<Option<Hash256>, Error> {
        Ok(self
            .rev_iter_block_roots_from(block_root)?
            .find(|(_, ancestor_slot)| *ancestor_slot == slot)
            .map(|(ancestor_block_root, _)| ancestor_block_root))
    }

    /// Iterates across all `(state_root, slot)` pairs from the head of the chain (inclusive) to
    /// the earliest reachable ancestor (may or may not be genesis).
    ///
    /// ## Notes
    ///
    /// `slot` always decreases by `1`.
    /// - Iterator returns `(Hash256, Slot)`.
    /// - As this iterator starts at the `head` of the chain (viz., the best block), the first slot
    ///     returned may be earlier than the wall-clock slot.
    pub fn rev_iter_state_roots(
        &self,
    ) -> Result<ReverseStateRootIterator<T::EthSpec, T::Store>, Error> {
        let head = self.head()?;
        let slot = head.beacon_state.slot;

        let iter = StateRootsIterator::owned(self.store.clone(), head.beacon_state);

        Ok(ReverseStateRootIterator::new(
            (head.beacon_state_root, slot),
            iter,
        ))
    }

    /// Returns the block at the given slot, if any. Only returns blocks in the canonical chain.
    ///
    /// ## Errors
    ///
    /// May return a database error.
    pub fn block_at_slot(
        &self,
        slot: Slot,
    ) -> Result<Option<SignedBeaconBlock<T::EthSpec>>, Error> {
        let root = self
            .rev_iter_block_roots()?
            .find(|(_, this_slot)| *this_slot == slot)
            .map(|(root, _)| root);

        if let Some(block_root) = root {
            Ok(self.store.get(&block_root)?)
        } else {
            Ok(None)
        }
    }

    /// Returns the block at the given root, if any.
    ///
    /// ## Errors
    ///
    /// May return a database error.
    pub fn get_block(
        &self,
        block_root: &Hash256,
    ) -> Result<Option<SignedBeaconBlock<T::EthSpec>>, Error> {
        Ok(self.store.get_block(block_root)?)
    }

    /// Returns the state at the given root, if any.
    ///
    /// ## Errors
    ///
    /// May return a database error.
    pub fn get_state(
        &self,
        state_root: &Hash256,
        slot: Option<Slot>,
    ) -> Result<Option<BeaconState<T::EthSpec>>, Error> {
        Ok(self.store.get_state(state_root, slot)?)
    }

    /// Returns the state at the given root, if any.
    ///
    /// The return state does not contain any caches other than the committee caches. This method
    /// is much faster than `Self::get_state` because it does not clone the tree hash cache
    /// when the state is found in the cache.
    ///
    /// ## Errors
    ///
    /// May return a database error.
    pub fn get_state_caching_only_with_committee_caches(
        &self,
        state_root: &Hash256,
        slot: Option<Slot>,
    ) -> Result<Option<BeaconState<T::EthSpec>>, Error> {
        Ok(self.store.get_state_with(
            state_root,
            slot,
            types::beacon_state::CloneConfig::committee_caches_only(),
        )?)
    }

    /// Returns a `Checkpoint` representing the head block and state. Contains the "best block";
    /// the head of the canonical `BeaconChain`.
    ///
    /// It is important to note that the `beacon_state` returned may not match the present slot. It
    /// is the state as it was when the head block was received, which could be some slots prior to
    /// now.
    pub fn head(&self) -> Result<CheckPoint<T::EthSpec>, Error> {
        self.canonical_head
            .try_read_for(HEAD_LOCK_TIMEOUT)
            .ok_or_else(|| Error::CanonicalHeadLockTimeout)
            .map(|v| v.clone_with_only_committee_caches())
    }

    /// Returns info representing the head block and state.
    ///
    /// A summarized version of `Self::head` that involves less cloning.
    pub fn head_info(&self) -> Result<HeadInfo, Error> {
        let head = self
            .canonical_head
            .try_read_for(HEAD_LOCK_TIMEOUT)
            .ok_or_else(|| Error::CanonicalHeadLockTimeout)?;

        Ok(HeadInfo {
            slot: head.beacon_block.slot(),
            block_root: head.beacon_block_root,
            state_root: head.beacon_state_root,
            current_justified_checkpoint: head.beacon_state.current_justified_checkpoint.clone(),
            finalized_checkpoint: head.beacon_state.finalized_checkpoint.clone(),
            fork: head.beacon_state.fork.clone(),
        })
    }

    /// Returns the current heads of the `BeaconChain`. For the canonical head, see `Self::head`.
    ///
    /// Returns `(block_root, block_slot)`.
    pub fn heads(&self) -> Vec<(Hash256, Slot)> {
        self.head_tracker.heads()
    }

    /// Returns the `BeaconState` at the given slot.
    ///
    /// Returns `None` when the state is not found in the database or there is an error skipping
    /// to a future state.
    pub fn state_at_slot(
        &self,
        slot: Slot,
        config: StateSkipConfig,
    ) -> Result<BeaconState<T::EthSpec>, Error> {
        let head_state = self.head()?.beacon_state;

        match slot.cmp(&head_state.slot) {
            Ordering::Equal => Ok(head_state),
            Ordering::Greater => {
                if slot > head_state.slot + T::EthSpec::slots_per_epoch() {
                    warn!(
                        self.log,
                        "Skipping more than an epoch";
                        "head_slot" => head_state.slot,
                        "request_slot" => slot
                    )
                }

                let start_slot = head_state.slot;
                let task_start = Instant::now();
                let max_task_runtime = Duration::from_millis(self.spec.milliseconds_per_slot);

                let head_state_slot = head_state.slot;
                let mut state = head_state;

                let skip_state_root = match config {
                    StateSkipConfig::WithStateRoots => None,
                    StateSkipConfig::WithoutStateRoots => Some(Hash256::zero()),
                };

                while state.slot < slot {
                    // Do not allow and forward state skip that takes longer than the maximum task duration.
                    //
                    // This is a protection against nodes doing too much work when they're not synced
                    // to a chain.
                    if task_start + max_task_runtime < Instant::now() {
                        return Err(Error::StateSkipTooLarge {
                            start_slot,
                            requested_slot: slot,
                            max_task_runtime,
                        });
                    }

                    // Note: supplying some `state_root` when it is known would be a cheap and easy
                    // optimization.
                    match per_slot_processing(&mut state, skip_state_root, &self.spec) {
                        Ok(()) => (),
                        Err(e) => {
                            warn!(
                                self.log,
                                "Unable to load state at slot";
                                "error" => format!("{:?}", e),
                                "head_slot" => head_state_slot,
                                "requested_slot" => slot
                            );
                            return Err(Error::NoStateForSlot(slot));
                        }
                    };
                }
                Ok(state)
            }
            Ordering::Less => {
                let state_root = self
                    .rev_iter_state_roots()?
                    .take_while(|(_root, current_slot)| *current_slot >= slot)
                    .find(|(_root, current_slot)| *current_slot == slot)
                    .map(|(root, _slot)| root)
                    .ok_or_else(|| Error::NoStateForSlot(slot))?;

                Ok(self
                    .get_state(&state_root, Some(slot))?
                    .ok_or_else(|| Error::NoStateForSlot(slot))?)
            }
        }
    }

    /// Returns the `BeaconState` the current slot (viz., `self.slot()`).
    ///
    ///  - A reference to the head state (note: this keeps a read lock on the head, try to use
    ///  sparingly).
    ///  - The head state, but with skipped slots (for states later than the head).
    ///
    ///  Returns `None` when there is an error skipping to a future state or the slot clock cannot
    ///  be read.
    pub fn wall_clock_state(&self) -> Result<BeaconState<T::EthSpec>, Error> {
        self.state_at_slot(self.slot()?, StateSkipConfig::WithStateRoots)
    }

    /// Returns the slot of the highest block in the canonical chain.
    pub fn best_slot(&self) -> Result<Slot, Error> {
        self.canonical_head
            .try_read_for(HEAD_LOCK_TIMEOUT)
            .map(|head| head.beacon_block.slot())
            .ok_or_else(|| Error::CanonicalHeadLockTimeout)
    }

    /// Returns the validator index (if any) for the given public key.
    ///
    /// Information is retrieved from the present `beacon_state.validators`.
    pub fn validator_index(&self, pubkey: &PublicKeyBytes) -> Result<Option<usize>, Error> {
        for (i, validator) in self.head()?.beacon_state.validators.iter().enumerate() {
            if validator.pubkey == *pubkey {
                return Ok(Some(i));
            }
        }
        Ok(None)
    }

    /// Returns the block canonical root of the current canonical chain at a given slot.
    ///
    /// Returns None if a block doesn't exist at the slot.
    pub fn root_at_slot(&self, target_slot: Slot) -> Result<Option<Hash256>, Error> {
        Ok(self
            .rev_iter_block_roots()?
            .find(|(_root, slot)| *slot == target_slot)
            .map(|(root, _slot)| root))
    }

    /// Returns the block proposer for a given slot.
    ///
    /// Information is read from the present `beacon_state` shuffling, only information from the
    /// present epoch is available.
    pub fn block_proposer(&self, slot: Slot) -> Result<usize, Error> {
        let epoch = |slot: Slot| slot.epoch(T::EthSpec::slots_per_epoch());
        let head_state = &self.head()?.beacon_state;

        let mut state = if epoch(slot) == epoch(head_state.slot) {
            self.head()?.beacon_state
        } else {
            // The block proposer shuffling is not affected by the state roots, so we don't need to
            // calculate them.
            self.state_at_slot(slot, StateSkipConfig::WithoutStateRoots)?
        };

        state.build_committee_cache(RelativeEpoch::Current, &self.spec)?;

        if epoch(state.slot) != epoch(slot) {
            return Err(Error::InvariantViolated(format!(
                "Epochs in consistent in proposer lookup: state: {}, requested: {}",
                epoch(state.slot),
                epoch(slot)
            )));
        }

        state
            .get_beacon_proposer_index(slot, &self.spec)
            .map_err(Into::into)
    }

    /// Produce an `Attestation` that is valid for the given `slot` and `index`.
    ///
    /// Always attests to the canonical chain.
    pub fn produce_attestation(
        &self,
        slot: Slot,
        index: CommitteeIndex,
    ) -> Result<Attestation<T::EthSpec>, Error> {
        // Note: we're taking a lock on the head. The work involved here should be trivial enough
        // that the lock should not be held for long.
        let head = self
            .canonical_head
            .try_read_for(HEAD_LOCK_TIMEOUT)
            .ok_or_else(|| Error::CanonicalHeadLockTimeout)?;

        if slot >= head.beacon_block.slot() {
            self.produce_attestation_for_block(
                slot,
                index,
                head.beacon_block_root,
                Cow::Borrowed(&head.beacon_state),
            )
        } else {
            // Note: this method will fail if `slot` is more than `state.block_roots.len()` slots
            // prior to the head.
            //
            // This seems reasonable, producing an attestation at a slot so far
            // in the past seems useless, definitely in mainnet spec. In minimal spec, when the
            // block roots only contain two epochs of history, it's possible that you will fail to
            // produce an attestation that would be valid to be included in a block. Given that
            // minimal is only for testing, I think this is fine.
            //
            // It is important to note that what's _not_ allowed here is attesting to a slot in the
            // past. You can still attest to a block an arbitrary distance in the past, just not as
            // if you are in a slot in the past.
            let beacon_block_root = *head.beacon_state.get_block_root(slot)?;
            let state_root = *head.beacon_state.get_state_root(slot)?;

            // Avoid holding a lock on the head whilst doing database reads. Good boi functions
            // don't hog locks.
            drop(head);

            let mut state = self
                .get_state_caching_only_with_committee_caches(&state_root, Some(slot))?
                .ok_or_else(|| Error::MissingBeaconState(state_root))?;

            state.build_committee_cache(RelativeEpoch::Current, &self.spec)?;

            self.produce_attestation_for_block(slot, index, beacon_block_root, Cow::Owned(state))
        }
    }

    /// Produce an `AttestationData` that attests to the chain denoted by `block_root` and `state`.
    ///
    /// Permits attesting to any arbitrary chain. Generally, the `produce_attestation_data`
    /// function should be used as it attests to the canonical chain.
    pub fn produce_attestation_for_block(
        &self,
        slot: Slot,
        index: CommitteeIndex,
        beacon_block_root: Hash256,
        mut state: Cow<BeaconState<T::EthSpec>>,
    ) -> Result<Attestation<T::EthSpec>, Error> {
        let epoch = slot.epoch(T::EthSpec::slots_per_epoch());

        if state.slot > slot {
            return Err(Error::CannotAttestToFutureState);
        } else if state.current_epoch() + 1 < epoch {
            let mut_state = state.to_mut();
            while mut_state.current_epoch() + 1 < epoch {
                // Note: here we provide `Hash256::zero()` as the root of the current state. This
                // has the effect of setting the values of all historic state roots to the zero
                // hash. This is an optimization, we don't need the state roots so why calculate
                // them?
                per_slot_processing(mut_state, Some(Hash256::zero()), &self.spec)?;
            }
            mut_state.build_committee_cache(RelativeEpoch::Next, &self.spec)?;
        }

        let committee_len = state.get_beacon_committee(slot, index)?.committee.len();

        let target_slot = epoch.start_slot(T::EthSpec::slots_per_epoch());
        let target_root = if state.slot <= target_slot {
            beacon_block_root
        } else {
            *state.get_block_root(target_slot)?
        };

        Ok(Attestation {
            aggregation_bits: BitList::with_capacity(committee_len)?,
            data: AttestationData {
                slot,
                index,
                beacon_block_root: beacon_block_root,
                source: state.current_justified_checkpoint.clone(),
                target: Checkpoint {
                    epoch,
                    root: target_root,
                },
            },
            signature: AggregateSignature::new(),
        })
    }

    /// Accept a new, potentially invalid attestation from the network.
    ///
    /// If valid, the attestation is added to `self.op_pool` and `self.fork_choice`.
    ///
    /// Returns an `Ok(AttestationProcessingOutcome)` if the chain was able to make a determination
    /// about the `attestation` (whether it was invalid or not). Returns an `Err` if there was an
    /// error during this process and no determination was able to be made.
    ///
    /// ## Notes
    ///
    /// - Whilst the `attestation` is added to fork choice, the head is not updated. That must be
    /// done separately.
    pub fn process_attestation(
        &self,
        attestation: Attestation<T::EthSpec>,
    ) -> Result<AttestationProcessingOutcome, Error> {
        metrics::inc_counter(&metrics::ATTESTATION_PROCESSING_REQUESTS);
        let timer = metrics::start_timer(&metrics::ATTESTATION_PROCESSING_TIMES);

        let outcome = self.process_attestation_internal(attestation.clone());

        match &outcome {
            Ok(outcome) => match outcome {
                AttestationProcessingOutcome::Processed => {
                    metrics::inc_counter(&metrics::ATTESTATION_PROCESSING_SUCCESSES);
                    trace!(
                        self.log,
                        "Beacon attestation imported";
                        "target_epoch" => attestation.data.target.epoch,
                        "index" => attestation.data.index,
                    );
                    let _ = self
                        .event_handler
                        .register(EventKind::BeaconAttestationImported {
                            attestation: Box::new(attestation),
                        });
                }
                other => {
                    trace!(
                        self.log,
                        "Beacon attestation rejected";
                        "reason" => format!("{:?}", other),
                    );
                    let _ = self
                        .event_handler
                        .register(EventKind::BeaconAttestationRejected {
                            reason: format!("Invalid attestation: {:?}", other),
                            attestation: Box::new(attestation),
                        });
                }
            },
            Err(e) => {
                error!(
                    self.log,
                    "Beacon attestation processing error";
                    "error" => format!("{:?}", e),
                );
                let _ = self
                    .event_handler
                    .register(EventKind::BeaconAttestationRejected {
                        reason: format!("Internal error: {:?}", e),
                        attestation: Box::new(attestation),
                    });
            }
        }

        metrics::stop_timer(timer);
        outcome
    }

    pub fn process_attestation_internal(
        &self,
        attestation: Attestation<T::EthSpec>,
    ) -> Result<AttestationProcessingOutcome, Error> {
        let initial_validation_timer =
            metrics::start_timer(&metrics::ATTESTATION_PROCESSING_INITIAL_VALIDATION_TIMES);

        // There is no point in processing an attestation with an empty bitfield. Reject
        // it immediately.
        if attestation.aggregation_bits.num_set_bits() == 0 {
            return Ok(AttestationProcessingOutcome::EmptyAggregationBitfield);
        }

<<<<<<< HEAD
        let attestation_epoch = attestation.data.slot.epoch(T::EthSpec::slots_per_epoch());
        let epoch_now = self.epoch()?;
        let target = attestation.data.target.clone();
=======
        // From the store, load the attestation's "head block".
        //
        // An honest validator would have set this block to be the head of the chain (i.e., the
        // result of running fork choice).
        let result = if let Some(attestation_head_block) =
            self.get_block(&attestation.data.beacon_block_root)?
        {
            // If the attestation points to a block in the same epoch in which it was made,
            // then it is sufficient to load the state from that epoch's boundary, because
            // the epoch-variable fields like the justified checkpoints cannot have changed
            // between the epoch boundary and when the attestation was made. If conversely,
            // the attestation points to a block in a prior epoch, then it is necessary to
            // load the full state corresponding to its block, and transition it to the
            // attestation's epoch.
            let attestation_block_root = attestation_head_block.state_root();
            let attestation_epoch = attestation.data.target.epoch;
            let slots_per_epoch = T::EthSpec::slots_per_epoch();
            let mut state = if attestation_epoch
                == attestation_head_block.slot().epoch(slots_per_epoch)
            {
                self.store
                    .load_epoch_boundary_state(&attestation_block_root)?
                    .ok_or_else(|| Error::MissingBeaconState(attestation_block_root))?
            } else {
                let mut state = self
                    .get_state_caching_only_with_committee_caches(
                        &attestation_head_block.state_root(),
                        Some(attestation_head_block.slot()),
                    )?
                    .ok_or_else(|| {
                        Error::MissingBeaconState(attestation_head_block.state_root())
                    })?;

                // Fastforward the state to the epoch in which the attestation was made.
                // NOTE: this looks like a potential DoS vector, we should probably limit
                // the amount we're willing to fastforward without a valid signature.
                for _ in state.slot.as_u64()..attestation_epoch.start_slot(slots_per_epoch).as_u64()
                {
                    // Note: we provide the zero hash as the state root because the state root is
                    // irrelevant to attestation processing and therefore a waste of time to
                    // compute.
                    per_slot_processing(&mut state, Some(Hash256::zero()), &self.spec)?;
                }
>>>>>>> 12999fb0

        // Attestation must be from the current or previous epoch.
        if attestation_epoch > epoch_now {
            return Ok(AttestationProcessingOutcome::FutureEpoch {
                attestation_epoch,
                current_epoch: epoch_now,
            });
        } else if attestation_epoch + 1 < epoch_now {
            return Ok(AttestationProcessingOutcome::PastEpoch {
                attestation_epoch,
                current_epoch: epoch_now,
            });
        }

        if target.epoch != attestation.data.slot.epoch(T::EthSpec::slots_per_epoch()) {
            return Ok(AttestationProcessingOutcome::BadTargetEpoch);
        }

        // Attestation target must be for a known block.
        //
        // We do not delay consideration for later, we simply drop the attestation.
        let (target_block_slot, target_block_state_root) =
            if let Some(tuple) = self.fork_choice.block_slot_and_state_root(&target.root) {
                tuple
            } else {
                return Ok(AttestationProcessingOutcome::UnknownHeadBlock {
                    beacon_block_root: attestation.data.beacon_block_root,
                });
            };

        // Load the slot and state root for `attestation.data.beacon_block_root`.
        //
        // This indirectly checks to see if the `attestation.data.beacon_block_root` is in our fork
        // choice. Any known, non-finalized block should be in fork choice, so this check
        // immediately filters out attestations that attest to a block that has not been processed.
        //
        // Attestations must be for a known block. If the block is unknown, we simply drop the
        // attestation and do not delay consideration for later.
        let (block_slot, _block_state_root) = if let Some(tuple) = self
            .fork_choice
            .block_slot_and_state_root(&attestation.data.beacon_block_root)
        {
            tuple
        } else {
            return Ok(AttestationProcessingOutcome::UnknownHeadBlock {
                beacon_block_root: attestation.data.beacon_block_root,
            });
        };

        // TODO: check FFG stuff?

        // Attestations must not be for blocks in the future. If this is the case, the attestation
        // should not be considered.
        if block_slot > attestation.data.slot {
            return Ok(AttestationProcessingOutcome::AttestsToFutureBlock {
                block: block_slot,
                attestation: attestation.data.slot,
            });
        }

        metrics::stop_timer(initial_validation_timer);

        let cache_wait_timer =
            metrics::start_timer(&metrics::ATTESTATION_PROCESSING_SHUFFLING_CACHE_WAIT_TIMES);

        let mut shuffling_cache = self
            .shuffling_cache
            .try_write_for(ATTESTATION_CACHE_LOCK_TIMEOUT)
            .ok_or_else(|| Error::AttestationCacheLockTimeout)?;

        metrics::stop_timer(cache_wait_timer);

        let indexed_attestation =
            if let Some(committee_cache) = shuffling_cache.get(attestation_epoch, target.root) {
                if let Some(committee) = committee_cache
                    .get_beacon_committee(attestation.data.slot, attestation.data.index)
                {
                    let indexed_attestation =
                        get_indexed_attestation(committee.committee, &attestation)?;

                    // Drop the shuffling cache to avoid holding the lock for any longer than
                    // required.
                    drop(shuffling_cache);

                    indexed_attestation
                } else {
                    return Ok(AttestationProcessingOutcome::NoCommitteeForSlotAndIndex {
                        slot: attestation.data.slot,
                        index: attestation.data.index,
                    });
                }
            } else {
                // Drop the shuffling cache to avoid holding the lock for any longer than
                // required.
                drop(shuffling_cache);

                debug!(
                    self.log,
                    "Attestation processing cache miss";
                    "attn_epoch" => attestation_epoch.as_u64(),
                    "head_block_epoch" => block_slot.epoch(T::EthSpec::slots_per_epoch()).as_u64(),
                );

                let state_read_timer =
                    metrics::start_timer(&metrics::ATTESTATION_PROCESSING_STATE_READ_TIMES);

                let mut state = self
                    .get_state_caching_only_with_committee_caches(
                        &target_block_state_root,
                        Some(target_block_slot),
                    )?
                    .ok_or_else(|| Error::MissingBeaconState(target_block_state_root))?;

                metrics::stop_timer(state_read_timer);
                let state_skip_timer =
                    metrics::start_timer(&metrics::ATTESTATION_PROCESSING_STATE_SKIP_TIMES);

                while state.current_epoch() + 1 < attestation_epoch {
                    per_slot_processing(&mut state, Some(Hash256::zero()), &self.spec)?
                }

                metrics::stop_timer(state_skip_timer);
                let committee_building_timer =
                    metrics::start_timer(&metrics::ATTESTATION_PROCESSING_COMMITTEE_BUILDING_TIMES);

                let relative_epoch =
                    RelativeEpoch::from_epoch(state.current_epoch(), attestation_epoch)
                        .map_err(Error::IncorrectStateForAttestation)?;

                state.build_committee_cache(relative_epoch, &self.spec)?;

                let committee_cache = state.committee_cache(relative_epoch)?;

                self.shuffling_cache
                    .try_write_for(ATTESTATION_CACHE_LOCK_TIMEOUT)
                    .ok_or_else(|| Error::AttestationCacheLockTimeout)?
                    .insert(attestation_epoch, target.root, committee_cache);

                metrics::stop_timer(committee_building_timer);

                if let Some(committee) = committee_cache
                    .get_beacon_committee(attestation.data.slot, attestation.data.index)
                {
                    get_indexed_attestation(committee.committee, &attestation)?
                } else {
                    return Ok(AttestationProcessingOutcome::NoCommitteeForSlotAndIndex {
                        slot: attestation.data.slot,
                        index: attestation.data.index,
                    });
                }
            };

        let signature_setup_timer =
            metrics::start_timer(&metrics::ATTESTATION_PROCESSING_SIGNATURE_SETUP_TIMES);

        let pubkey_cache = self
            .validator_pubkey_cache
            .try_read_for(VALIDATOR_PUBKEY_CACHE_LOCK_TIMEOUT)
            .ok_or_else(|| Error::ValidatorPubkeyCacheLockTimeout)?;

        let fork = self
            .canonical_head
            .try_read_for(HEAD_LOCK_TIMEOUT)
            .ok_or_else(|| Error::CanonicalHeadLockTimeout)
            .map(|head| head.beacon_state.fork.clone())?;

        let signature_set = indexed_attestation_signature_set_from_pubkeys(
            |validator_index| {
                pubkey_cache
                    .get(validator_index)
                    .map(|pk| Cow::Borrowed(pk.as_point()))
            },
            &attestation.signature,
            &indexed_attestation,
            &fork,
            &self.spec,
        )
        .map_err(Error::SignatureSetError)?;

        metrics::stop_timer(signature_setup_timer);

        let signature_verification_timer =
            metrics::start_timer(&metrics::ATTESTATION_PROCESSING_SIGNATURE_TIMES);

        let signature_is_valid = signature_set.is_valid();

        metrics::stop_timer(signature_verification_timer);

        drop(pubkey_cache);

        if signature_is_valid {
            // Provide the attestation to fork choice, updating the validator latest messages but
            // _without_ finding and updating the head.
            if let Err(e) = self
                .fork_choice
                .process_indexed_attestation(&indexed_attestation)
            {
                error!(
                    self.log,
                    "Add attestation to fork choice failed";
                    "beacon_block_root" =>  format!("{}", attestation.data.beacon_block_root),
                    "error" => format!("{:?}", e)
                );
                return Err(e.into());
            }

            // Provide the valid attestation to op pool, which may choose to retain the
            // attestation for inclusion in a future block.
            if self.eth1_chain.is_some() {
                self.op_pool
                    .insert_attestation(attestation, &fork, &self.spec)?;
            };

            Ok(AttestationProcessingOutcome::Processed)
        } else {
            Ok(AttestationProcessingOutcome::InvalidSignature)
        }
    }

    /// Accept some exit and queue it for inclusion in an appropriate block.
    pub fn process_voluntary_exit(
        &self,
        exit: SignedVoluntaryExit,
    ) -> Result<(), ExitValidationError> {
        match self.wall_clock_state() {
            Ok(state) => {
                if self.eth1_chain.is_some() {
                    self.op_pool.insert_voluntary_exit(exit, &state, &self.spec)
                } else {
                    Ok(())
                }
            }
            Err(e) => {
                error!(
                    &self.log,
                    "Unable to process voluntary exit";
                    "error" => format!("{:?}", e),
                    "reason" => "no state"
                );
                Ok(())
            }
        }
    }

    /// Accept some proposer slashing and queue it for inclusion in an appropriate block.
    pub fn process_proposer_slashing(
        &self,
        proposer_slashing: ProposerSlashing,
    ) -> Result<(), ProposerSlashingValidationError> {
        match self.wall_clock_state() {
            Ok(state) => {
                if self.eth1_chain.is_some() {
                    self.op_pool
                        .insert_proposer_slashing(proposer_slashing, &state, &self.spec)
                } else {
                    Ok(())
                }
            }
            Err(e) => {
                error!(
                    &self.log,
                    "Unable to process proposer slashing";
                    "error" => format!("{:?}", e),
                    "reason" => "no state"
                );
                Ok(())
            }
        }
    }

    /// Accept some attester slashing and queue it for inclusion in an appropriate block.
    pub fn process_attester_slashing(
        &self,
        attester_slashing: AttesterSlashing<T::EthSpec>,
    ) -> Result<(), AttesterSlashingValidationError> {
        match self.wall_clock_state() {
            Ok(state) => {
                if self.eth1_chain.is_some() {
                    self.op_pool
                        .insert_attester_slashing(attester_slashing, &state, &self.spec)
                } else {
                    Ok(())
                }
            }
            Err(e) => {
                error!(
                    &self.log,
                    "Unable to process attester slashing";
                    "error" => format!("{:?}", e),
                    "reason" => "no state"
                );
                Ok(())
            }
        }
    }

    /// Accept some block and attempt to add it to block DAG.
    ///
    /// Will accept blocks from prior slots, however it will reject any block from a future slot.
    pub fn process_block(
        &self,
        block: SignedBeaconBlock<T::EthSpec>,
    ) -> Result<BlockProcessingOutcome, Error> {
        let outcome = self.process_block_internal(block.clone());

        match &outcome {
            Ok(outcome) => match outcome {
                BlockProcessingOutcome::Processed { block_root } => {
                    trace!(
                        self.log,
                        "Beacon block imported";
                        "block_root" => format!("{:?}", block_root),
                        "block_slot" => format!("{:?}", block.slot().as_u64()),
                    );
                    let _ = self.event_handler.register(EventKind::BeaconBlockImported {
                        block_root: *block_root,
                        block: Box::new(block),
                    });
                }
                other => {
                    trace!(
                        self.log,
                        "Beacon block rejected";
                        "reason" => format!("{:?}", other),
                    );
                    let _ = self.event_handler.register(EventKind::BeaconBlockRejected {
                        reason: format!("Invalid block: {:?}", other),
                        block: Box::new(block),
                    });
                }
            },
            Err(e) => {
                error!(
                    self.log,
                    "Beacon block processing error";
                    "error" => format!("{:?}", e),
                );
                let _ = self.event_handler.register(EventKind::BeaconBlockRejected {
                    reason: format!("Internal error: {:?}", e),
                    block: Box::new(block),
                });
            }
        }

        outcome
    }

    /// Accept some block and attempt to add it to block DAG.
    ///
    /// Will accept blocks from prior slots, however it will reject any block from a future slot.
    fn process_block_internal(
        &self,
        signed_block: SignedBeaconBlock<T::EthSpec>,
    ) -> Result<BlockProcessingOutcome, Error> {
        metrics::inc_counter(&metrics::BLOCK_PROCESSING_REQUESTS);
        let full_timer = metrics::start_timer(&metrics::BLOCK_PROCESSING_TIMES);

        let block = &signed_block.message;

        let finalized_slot = self
            .head_info()?
            .finalized_checkpoint
            .epoch
            .start_slot(T::EthSpec::slots_per_epoch());

        if block.slot == 0 {
            return Ok(BlockProcessingOutcome::GenesisBlock);
        }

        if block.slot >= MAXIMUM_BLOCK_SLOT_NUMBER {
            return Ok(BlockProcessingOutcome::BlockSlotLimitReached);
        }

        if block.slot <= finalized_slot {
            return Ok(BlockProcessingOutcome::WouldRevertFinalizedSlot {
                block_slot: block.slot,
                finalized_slot,
            });
        }

        // Reject any block if its parent is not known to fork choice.
        //
        // A block that is not in fork choice is either:
        //
        //  - Not yet imported: we should reject this block because we should only import a child
        //  after its parent has been fully imported.
        //  - Pre-finalized: if the parent block is _prior_ to finalization, we should ignore it
        //  because it will revert finalization. Note that the finalized block is stored in fork
        //  choice, so we will not reject any child of the finalized block (this is relevant during
        //  genesis).
        if !self.fork_choice.contains_block(&block.parent_root) {
            return Ok(BlockProcessingOutcome::ParentUnknown {
                parent: block.parent_root,
                reference_location: "fork_choice",
            });
        }

        let block_root_timer = metrics::start_timer(&metrics::BLOCK_PROCESSING_BLOCK_ROOT);

        let block_root = block.canonical_root();

        metrics::stop_timer(block_root_timer);

        if block_root == self.genesis_block_root {
            return Ok(BlockProcessingOutcome::GenesisBlock);
        }

        let present_slot = self.slot()?;

        if block.slot > present_slot {
            return Ok(BlockProcessingOutcome::FutureSlot {
                present_slot,
                block_slot: block.slot,
            });
        }

        // Check if the block is already known. We know it is post-finalization, so it is
        // sufficient to check the fork choice.
        if self.fork_choice.contains_block(&block_root) {
            return Ok(BlockProcessingOutcome::BlockIsAlreadyKnown);
        }

        // Records the time taken to load the block and state from the database during block
        // processing.
        let db_read_timer = metrics::start_timer(&metrics::BLOCK_PROCESSING_DB_READ);

        // Load the blocks parent block from the database, returning invalid if that block is not
        // found.
        let parent_block = match self.get_block(&block.parent_root)? {
            Some(block) => block,
            None => {
                return Ok(BlockProcessingOutcome::ParentUnknown {
                    parent: block.parent_root,
                    reference_location: "database",
                });
            }
        };

        // Load the parent blocks state from the database, returning an error if it is not found.
        // It is an error because if we know the parent block we should also know the parent state.
        let parent_state_root = parent_block.state_root();
        let parent_state = self
            .get_state(&parent_state_root, Some(parent_block.slot()))?
            .ok_or_else(|| {
                Error::DBInconsistent(format!("Missing state {:?}", parent_state_root))
            })?;

        metrics::stop_timer(db_read_timer);

        write_block(&block, block_root, &self.log);

        let catchup_timer = metrics::start_timer(&metrics::BLOCK_PROCESSING_CATCHUP_STATE);

        // Keep a batch of any states that were "skipped" (block-less) in between the parent state
        // slot and the block slot. These will be stored in the database.
        let mut intermediate_states = StateBatch::new();

        // Transition the parent state to the block slot.
        let mut state: BeaconState<T::EthSpec> = parent_state;
        let distance = block.slot.as_u64().saturating_sub(state.slot.as_u64());
        for i in 0..distance {
            let state_root = if i == 0 {
                parent_block.state_root()
            } else {
                // This is a new state we've reached, so stage it for storage in the DB.
                // Computing the state root here is time-equivalent to computing it during slot
                // processing, but we get early access to it.
                let state_root = state.update_tree_hash_cache()?;
                intermediate_states.add_state(state_root, &state)?;
                state_root
            };

            per_slot_processing(&mut state, Some(state_root), &self.spec)?;
        }

        metrics::stop_timer(catchup_timer);

        let committee_timer = metrics::start_timer(&metrics::BLOCK_PROCESSING_COMMITTEE);

        state.build_committee_cache(RelativeEpoch::Previous, &self.spec)?;
        state.build_committee_cache(RelativeEpoch::Current, &self.spec)?;

        metrics::stop_timer(committee_timer);

        write_state(
            &format!("state_pre_block_{}", block_root),
            &state,
            &self.log,
        );

        let core_timer = metrics::start_timer(&metrics::BLOCK_PROCESSING_CORE);

        let validator_pubkey_cache = self
            .validator_pubkey_cache
            .try_write_for(VALIDATOR_PUBKEY_CACHE_LOCK_TIMEOUT)
            .ok_or_else(|| Error::ValidatorPubkeyCacheLockTimeout)?;

        let signature_verification_result = BlockSignatureVerifier::verify_entire_block(
            &state,
            |validator_index| {
                if validator_index < state.validators.len() {
                    validator_pubkey_cache
                        .get(validator_index)
                        .map(|pk| Cow::Borrowed(pk.as_point()))
                } else {
                    None
                }
            },
            &signed_block,
            Some(block_root),
            &self.spec,
        );

        if signature_verification_result.is_err() {
            return Ok(BlockProcessingOutcome::InvalidSignature);
        }

        drop(validator_pubkey_cache);

        // Apply the received block to its parent state (which has been transitioned into this
        // slot).
        match per_block_processing(
            &mut state,
            &signed_block,
            Some(block_root),
            BlockSignatureStrategy::NoVerification,
            &self.spec,
        ) {
            Err(BlockProcessingError::BeaconStateError(e)) => {
                return Err(Error::BeaconStateError(e))
            }
            Err(e) => return Ok(BlockProcessingOutcome::PerBlockProcessingError(e)),
            _ => {}
        }

        metrics::stop_timer(core_timer);

        let state_root_timer = metrics::start_timer(&metrics::BLOCK_PROCESSING_STATE_ROOT);

        let state_root = state.update_tree_hash_cache()?;

        metrics::stop_timer(state_root_timer);

        write_state(
            &format!("state_post_block_{}", block_root),
            &state,
            &self.log,
        );

        if block.state_root != state_root {
            return Ok(BlockProcessingOutcome::StateRootMismatch {
                block: block.state_root,
                local: state_root,
            });
        }

        let fork_choice_register_timer =
            metrics::start_timer(&metrics::BLOCK_PROCESSING_FORK_CHOICE_REGISTER);

        // If there are new validators in this block, update our pubkey cache.
        //
        // We perform this _before_ adding the block to fork choice because the pubkey cache is
        // used by attestation processing which will only process an attestation if the block is
        // known to fork choice. This ordering ensure that the pubkey cache is always up-to-date.
        self.validator_pubkey_cache
            .try_write_for(VALIDATOR_PUBKEY_CACHE_LOCK_TIMEOUT)
            .ok_or_else(|| Error::ValidatorPubkeyCacheLockTimeout)?
            .import_new_pubkeys(&state)?;

        // If the imported block is in the previous or current epochs (according to the
        // wall-clock), check to see if this is the first block of the epoch. If so, add the
        // committee to the shuffling cache.
        if state.current_epoch() + 1 >= self.epoch()? {
            // If the parent was in a previous epoch then this state must contain some new
            // shuffling that may be of use to the shuffling cache.
            if parent_block.slot().epoch(T::EthSpec::slots_per_epoch()) != state.current_epoch() {
                let mut shuffling_cache = self
                    .shuffling_cache
                    .try_write_for(ATTESTATION_CACHE_LOCK_TIMEOUT)
                    .ok_or_else(|| Error::AttestationCacheLockTimeout)?;

                let committee_cache = state.committee_cache(RelativeEpoch::Current)?;

                let epoch_start_slot = state
                    .current_epoch()
                    .start_slot(T::EthSpec::slots_per_epoch());
                let target_root = if state.slot == epoch_start_slot {
                    block_root
                } else {
                    *state.get_block_root(epoch_start_slot)?
                };

                shuffling_cache.insert(state.current_epoch(), target_root, committee_cache);
            }
        }

        // Register the new block with the fork choice service.
        if let Err(e) = self
            .fork_choice
            .process_block(self, &state, &block, block_root)
        {
            error!(
                self.log,
                "Add block to fork choice failed";
                "block_root" =>  format!("{}", block_root),
                "error" => format!("{:?}", e),
            )
        }

        metrics::stop_timer(fork_choice_register_timer);

        self.head_tracker.register_block(block_root, &block);
        metrics::observe(
            &metrics::OPERATIONS_PER_BLOCK_ATTESTATION,
            block.body.attestations.len() as f64,
        );

        let db_write_timer = metrics::start_timer(&metrics::BLOCK_PROCESSING_DB_WRITE);

        // Store all the states between the parent block state and this block's slot before storing
        // the final state.
        intermediate_states.commit(&*self.store)?;

        // Store the block and state.
        // NOTE: we store the block *after* the state to guard against inconsistency in the event of
        // a crash, as states are usually looked up from blocks, not the other way around. A better
        // solution would be to use a database transaction (once our choice of database and API
        // settles down).
        // See: https://github.com/sigp/lighthouse/issues/692
        self.store.put_state(&state_root, state)?;
        self.store.put_block(&block_root, signed_block)?;

        metrics::stop_timer(db_write_timer);

        metrics::inc_counter(&metrics::BLOCK_PROCESSING_SUCCESSES);

        metrics::stop_timer(full_timer);

        Ok(BlockProcessingOutcome::Processed { block_root })
    }

    /// Produce a new block at the given `slot`.
    ///
    /// The produced block will not be inherently valid, it must be signed by a block producer.
    /// Block signing is out of the scope of this function and should be done by a separate program.
    pub fn produce_block(
        &self,
        randao_reveal: Signature,
        slot: Slot,
    ) -> Result<BeaconBlockAndState<T::EthSpec>, BlockProductionError> {
        let state = self
            .state_at_slot(slot - 1, StateSkipConfig::WithStateRoots)
            .map_err(|_| BlockProductionError::UnableToProduceAtSlot(slot))?;

        self.produce_block_on_state(state, slot, randao_reveal)
    }

    /// Produce a block for some `slot` upon the given `state`.
    ///
    /// Typically the `self.produce_block()` function should be used, instead of calling this
    /// function directly. This function is useful for purposefully creating forks or blocks at
    /// non-current slots.
    ///
    /// The given state will be advanced to the given `produce_at_slot`, then a block will be
    /// produced at that slot height.
    pub fn produce_block_on_state(
        &self,
        mut state: BeaconState<T::EthSpec>,
        produce_at_slot: Slot,
        randao_reveal: Signature,
    ) -> Result<BeaconBlockAndState<T::EthSpec>, BlockProductionError> {
        metrics::inc_counter(&metrics::BLOCK_PRODUCTION_REQUESTS);
        let timer = metrics::start_timer(&metrics::BLOCK_PRODUCTION_TIMES);

        let eth1_chain = self
            .eth1_chain
            .as_ref()
            .ok_or_else(|| BlockProductionError::NoEth1ChainConnection)?;

        // If required, transition the new state to the present slot.
        //
        // Note: supplying some `state_root` when it it is known would be a cheap and easy
        // optimization.
        while state.slot < produce_at_slot {
            per_slot_processing(&mut state, None, &self.spec)?;
        }

        state.build_committee_cache(RelativeEpoch::Current, &self.spec)?;

        let parent_root = if state.slot > 0 {
            *state
                .get_block_root(state.slot - 1)
                .map_err(|_| BlockProductionError::UnableToGetBlockRootFromState)?
        } else {
            state.latest_block_header.canonical_root()
        };

        let mut graffiti: [u8; 32] = [0; 32];
        graffiti.copy_from_slice(GRAFFITI.as_bytes());

        let (proposer_slashings, attester_slashings) =
            self.op_pool.get_slashings(&state, &self.spec);

        let eth1_data = eth1_chain.eth1_data_for_block_production(&state, &self.spec)?;
        let deposits = eth1_chain
            .deposits_for_block_inclusion(&state, &eth1_data, &self.spec)?
            .into();

        let mut block = SignedBeaconBlock {
            message: BeaconBlock {
                slot: state.slot,
                parent_root,
                state_root: Hash256::zero(),
                body: BeaconBlockBody {
                    randao_reveal,
                    eth1_data,
                    graffiti,
                    proposer_slashings: proposer_slashings.into(),
                    attester_slashings: attester_slashings.into(),
                    attestations: self
                        .op_pool
                        .get_attestations(&state, &self.spec)
                        .map_err(BlockProductionError::OpPoolError)?
                        .into(),
                    deposits,
                    voluntary_exits: self.op_pool.get_voluntary_exits(&state, &self.spec).into(),
                },
            },
            // The block is not signed here, that is the task of a validator client.
            signature: Signature::empty_signature(),
        };

        per_block_processing(
            &mut state,
            &block,
            None,
            BlockSignatureStrategy::NoVerification,
            &self.spec,
        )?;

        let state_root = state.update_tree_hash_cache()?;

        block.message.state_root = state_root;

        metrics::inc_counter(&metrics::BLOCK_PRODUCTION_SUCCESSES);
        metrics::stop_timer(timer);

        trace!(
            self.log,
            "Produced beacon block";
            "parent" => format!("{}", block.message.parent_root),
            "attestations" => block.message.body.attestations.len(),
            "slot" => block.message.slot
        );

        Ok((block.message, state))
    }

    /// Execute the fork choice algorithm and enthrone the result as the canonical head.
    pub fn fork_choice(&self) -> Result<(), Error> {
        metrics::inc_counter(&metrics::FORK_CHOICE_REQUESTS);

        // Start fork choice metrics timer.
        let timer = metrics::start_timer(&metrics::FORK_CHOICE_TIMES);

        // Determine the root of the block that is the head of the chain.
        let beacon_block_root = self.fork_choice.find_head(&self)?;

        // If a new head was chosen.
        let result = if beacon_block_root != self.head_info()?.block_root {
            metrics::inc_counter(&metrics::FORK_CHOICE_CHANGED_HEAD);

            let beacon_block = self
                .get_block(&beacon_block_root)?
                .ok_or_else(|| Error::MissingBeaconBlock(beacon_block_root))?;

            let beacon_state_root = beacon_block.state_root();
            let beacon_state: BeaconState<T::EthSpec> = self
                .get_state(&beacon_state_root, Some(beacon_block.slot()))?
                .ok_or_else(|| Error::MissingBeaconState(beacon_state_root))?;

            let previous_slot = self.head_info()?.slot;
            let new_slot = beacon_block.slot();

            // Note: this will declare a re-org if we skip `SLOTS_PER_HISTORICAL_ROOT` blocks
            // between calls to fork choice without swapping between chains. This seems like an
            // extreme-enough scenario that a warning is fine.
            let is_reorg = self.head_info()?.block_root
                != beacon_state
                    .get_block_root(self.head_info()?.slot)
                    .map(|root| *root)
                    .unwrap_or_else(|_| Hash256::random());

            // If we switched to a new chain (instead of building atop the present chain).
            if is_reorg {
                metrics::inc_counter(&metrics::FORK_CHOICE_REORG_COUNT);
                warn!(
                    self.log,
                    "Beacon chain re-org";
                    "previous_head" => format!("{}", self.head_info()?.block_root),
                    "previous_slot" => previous_slot,
                    "new_head_parent" => format!("{}", beacon_block.parent_root()),
                    "new_head" => format!("{}", beacon_block_root),
                    "new_slot" => new_slot
                );
            } else {
                debug!(
                    self.log,
                    "Head beacon block";
                    "justified_root" => format!("{}", beacon_state.current_justified_checkpoint.root),
                    "justified_epoch" => beacon_state.current_justified_checkpoint.epoch,
                    "finalized_root" => format!("{}", beacon_state.finalized_checkpoint.root),
                    "finalized_epoch" => beacon_state.finalized_checkpoint.epoch,
                    "root" => format!("{}", beacon_block_root),
                    "slot" => new_slot,
                );
            };

            let old_finalized_epoch = self.head_info()?.finalized_checkpoint.epoch;
            let new_finalized_epoch = beacon_state.finalized_checkpoint.epoch;
            let finalized_root = beacon_state.finalized_checkpoint.root;

            // Never revert back past a finalized epoch.
            if new_finalized_epoch < old_finalized_epoch {
                Err(Error::RevertedFinalizedEpoch {
                    previous_epoch: old_finalized_epoch,
                    new_epoch: new_finalized_epoch,
                })
            } else {
                let previous_head_beacon_block_root = self
                    .canonical_head
                    .try_read_for(HEAD_LOCK_TIMEOUT)
                    .ok_or_else(|| Error::CanonicalHeadLockTimeout)?
                    .beacon_block_root;
                let current_head_beacon_block_root = beacon_block_root;

                let mut new_head = CheckPoint {
                    beacon_block,
                    beacon_block_root,
                    beacon_state,
                    beacon_state_root,
                };

                new_head.beacon_state.build_all_caches(&self.spec)?;

                let timer = metrics::start_timer(&metrics::UPDATE_HEAD_TIMES);

                // Update the checkpoint that stores the head of the chain at the time it received the
                // block.
                *self
                    .canonical_head
                    .try_write_for(HEAD_LOCK_TIMEOUT)
                    .ok_or_else(|| Error::CanonicalHeadLockTimeout)? = new_head;

                metrics::stop_timer(timer);

                if previous_slot.epoch(T::EthSpec::slots_per_epoch())
                    < new_slot.epoch(T::EthSpec::slots_per_epoch())
                    || is_reorg
                {
                    self.persist_head_and_fork_choice()?;
                }

                let _ = self.event_handler.register(EventKind::BeaconHeadChanged {
                    reorg: is_reorg,
                    previous_head_beacon_block_root,
                    current_head_beacon_block_root,
                });

                if new_finalized_epoch != old_finalized_epoch {
                    self.after_finalization(old_finalized_epoch, finalized_root)?;
                }

                Ok(())
            }
        } else {
            Ok(())
        };

        // End fork choice metrics timer.
        metrics::stop_timer(timer);

        if result.is_err() {
            metrics::inc_counter(&metrics::FORK_CHOICE_ERRORS);
        }

        result
    }

    /// Called after `self` has had a new block finalized.
    ///
    /// Performs pruning and finality-based optimizations.
    fn after_finalization(
        &self,
        old_finalized_epoch: Epoch,
        finalized_block_root: Hash256,
    ) -> Result<(), Error> {
        let finalized_block = self
            .store
            .get_block(&finalized_block_root)?
            .ok_or_else(|| Error::MissingBeaconBlock(finalized_block_root))?
            .message;

        let new_finalized_epoch = finalized_block.slot.epoch(T::EthSpec::slots_per_epoch());

        if new_finalized_epoch < old_finalized_epoch {
            Err(Error::RevertedFinalizedEpoch {
                previous_epoch: old_finalized_epoch,
                new_epoch: new_finalized_epoch,
            })
        } else {
            self.fork_choice.prune()?;

            let finalized_state = self
                .get_state_caching_only_with_committee_caches(
                    &finalized_block.state_root,
                    Some(finalized_block.slot),
                )?
                .ok_or_else(|| Error::MissingBeaconState(finalized_block.state_root))?;

            self.op_pool.prune_all(&finalized_state, &self.spec);

            // TODO: configurable max finality distance
            let max_finality_distance = 0;
            self.store_migrator.freeze_to_state(
                finalized_block.state_root,
                finalized_state,
                max_finality_distance,
            );

            let _ = self.event_handler.register(EventKind::BeaconFinalization {
                epoch: new_finalized_epoch,
                root: finalized_block_root,
            });

            Ok(())
        }
    }

    /// Returns `true` if the given block root has not been processed.
    pub fn is_new_block_root(&self, beacon_block_root: &Hash256) -> Result<bool, Error> {
        Ok(!self
            .store
            .exists::<SignedBeaconBlock<T::EthSpec>>(beacon_block_root)?)
    }

    /// Dumps the entire canonical chain, from the head to genesis to a vector for analysis.
    ///
    /// This could be a very expensive operation and should only be done in testing/analysis
    /// activities.
    pub fn chain_dump(&self) -> Result<Vec<CheckPoint<T::EthSpec>>, Error> {
        let mut dump = vec![];

        let mut last_slot = CheckPoint {
            beacon_block: self.head()?.beacon_block,
            beacon_block_root: self.head()?.beacon_block_root,
            beacon_state: self.head()?.beacon_state,
            beacon_state_root: self.head()?.beacon_state_root,
        };

        dump.push(last_slot.clone());

        loop {
            let beacon_block_root = last_slot.beacon_block.parent_root();

            if beacon_block_root == Hash256::zero() {
                break; // Genesis has been reached.
            }

            let beacon_block = self.store.get_block(&beacon_block_root)?.ok_or_else(|| {
                Error::DBInconsistent(format!("Missing block {}", beacon_block_root))
            })?;
            let beacon_state_root = beacon_block.state_root();
            let beacon_state = self
                .store
                .get_state(&beacon_state_root, Some(beacon_block.slot()))?
                .ok_or_else(|| {
                    Error::DBInconsistent(format!("Missing state {:?}", beacon_state_root))
                })?;

            let slot = CheckPoint {
                beacon_block,
                beacon_block_root,
                beacon_state,
                beacon_state_root,
            };

            dump.push(slot.clone());
            last_slot = slot;
        }

        dump.reverse();

        Ok(dump)
    }
}

impl<T: BeaconChainTypes> Drop for BeaconChain<T> {
    fn drop(&mut self) {
        let drop = || -> Result<(), Error> {
            self.persist_head_and_fork_choice()?;
            self.persist_op_pool()?;
            self.persist_eth1_cache()
        };

        if let Err(e) = drop() {
            error!(
                self.log,
                "Failed to persist on BeaconChain drop";
                "error" => format!("{:?}", e)
            )
        } else {
            info!(
                self.log,
                "Saved beacon chain to disk";
            )
        }
    }
}

fn write_state<T: EthSpec>(prefix: &str, state: &BeaconState<T>, log: &Logger) {
    if WRITE_BLOCK_PROCESSING_SSZ {
        let root = Hash256::from_slice(&state.tree_hash_root());
        let filename = format!("{}_slot_{}_root_{}.ssz", prefix, state.slot, root);
        let mut path = std::env::temp_dir().join("lighthouse");
        let _ = fs::create_dir_all(path.clone());
        path = path.join(filename);

        match fs::File::create(path.clone()) {
            Ok(mut file) => {
                let _ = file.write_all(&state.as_ssz_bytes());
            }
            Err(e) => error!(
                log,
                "Failed to log state";
                "path" => format!("{:?}", path),
                "error" => format!("{:?}", e)
            ),
        }
    }
}

fn write_block<T: EthSpec>(block: &BeaconBlock<T>, root: Hash256, log: &Logger) {
    if WRITE_BLOCK_PROCESSING_SSZ {
        let filename = format!("block_slot_{}_root{}.ssz", block.slot, root);
        let mut path = std::env::temp_dir().join("lighthouse");
        let _ = fs::create_dir_all(path.clone());
        path = path.join(filename);

        match fs::File::create(path.clone()) {
            Ok(mut file) => {
                let _ = file.write_all(&block.as_ssz_bytes());
            }
            Err(e) => error!(
                log,
                "Failed to log block";
                "path" => format!("{:?}", path),
                "error" => format!("{:?}", e)
            ),
        }
    }
}

impl From<DBError> for Error {
    fn from(e: DBError) -> Error {
        Error::DBError(e)
    }
}

impl From<ForkChoiceError> for Error {
    fn from(e: ForkChoiceError) -> Error {
        Error::ForkChoiceError(e)
    }
}

impl From<BeaconStateError> for Error {
    fn from(e: BeaconStateError) -> Error {
        Error::BeaconStateError(e)
    }
}<|MERGE_RESOLUTION|>--- conflicted
+++ resolved
@@ -850,55 +850,9 @@
             return Ok(AttestationProcessingOutcome::EmptyAggregationBitfield);
         }
 
-<<<<<<< HEAD
         let attestation_epoch = attestation.data.slot.epoch(T::EthSpec::slots_per_epoch());
         let epoch_now = self.epoch()?;
         let target = attestation.data.target.clone();
-=======
-        // From the store, load the attestation's "head block".
-        //
-        // An honest validator would have set this block to be the head of the chain (i.e., the
-        // result of running fork choice).
-        let result = if let Some(attestation_head_block) =
-            self.get_block(&attestation.data.beacon_block_root)?
-        {
-            // If the attestation points to a block in the same epoch in which it was made,
-            // then it is sufficient to load the state from that epoch's boundary, because
-            // the epoch-variable fields like the justified checkpoints cannot have changed
-            // between the epoch boundary and when the attestation was made. If conversely,
-            // the attestation points to a block in a prior epoch, then it is necessary to
-            // load the full state corresponding to its block, and transition it to the
-            // attestation's epoch.
-            let attestation_block_root = attestation_head_block.state_root();
-            let attestation_epoch = attestation.data.target.epoch;
-            let slots_per_epoch = T::EthSpec::slots_per_epoch();
-            let mut state = if attestation_epoch
-                == attestation_head_block.slot().epoch(slots_per_epoch)
-            {
-                self.store
-                    .load_epoch_boundary_state(&attestation_block_root)?
-                    .ok_or_else(|| Error::MissingBeaconState(attestation_block_root))?
-            } else {
-                let mut state = self
-                    .get_state_caching_only_with_committee_caches(
-                        &attestation_head_block.state_root(),
-                        Some(attestation_head_block.slot()),
-                    )?
-                    .ok_or_else(|| {
-                        Error::MissingBeaconState(attestation_head_block.state_root())
-                    })?;
-
-                // Fastforward the state to the epoch in which the attestation was made.
-                // NOTE: this looks like a potential DoS vector, we should probably limit
-                // the amount we're willing to fastforward without a valid signature.
-                for _ in state.slot.as_u64()..attestation_epoch.start_slot(slots_per_epoch).as_u64()
-                {
-                    // Note: we provide the zero hash as the state root because the state root is
-                    // irrelevant to attestation processing and therefore a waste of time to
-                    // compute.
-                    per_slot_processing(&mut state, Some(Hash256::zero()), &self.spec)?;
-                }
->>>>>>> 12999fb0
 
         // Attestation must be from the current or previous epoch.
         if attestation_epoch > epoch_now {
