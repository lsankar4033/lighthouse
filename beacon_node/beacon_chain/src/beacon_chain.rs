use crate::checkpoint::CheckPoint;
use crate::checkpoint_cache::CheckPointCache;
use crate::errors::{BeaconChainError as Error, BlockProductionError};
use crate::eth1_chain::{Eth1Chain, Eth1ChainBackend};
use crate::events::{EventHandler, EventKind};
use crate::fork_choice::{Error as ForkChoiceError, ForkChoice};
use crate::head_tracker::HeadTracker;
use crate::metrics;
use crate::persisted_beacon_chain::{PersistedBeaconChain, BEACON_CHAIN_DB_KEY};
use crate::timeout_rw_lock::TimeoutRwLock;
use lmd_ghost::LmdGhost;
use operation_pool::{OperationPool, PersistedOperationPool};
use slog::{debug, error, info, trace, warn, Logger};
use slot_clock::SlotClock;
use ssz::Encode;
use state_processing::per_block_processing::{
    errors::{
        AttestationValidationError, AttesterSlashingValidationError, ExitValidationError,
        ProposerSlashingValidationError,
    },
    verify_attestation_for_state, VerifySignatures,
};
use state_processing::{
    per_block_processing, per_slot_processing, BlockProcessingError, BlockSignatureStrategy,
};
use std::fs;
use std::io::prelude::*;
use std::sync::Arc;
use std::time::{Duration, Instant};
use store::iter::{
    BlockRootsIterator, ReverseBlockRootIterator, ReverseStateRootIterator, StateRootsIterator,
};
use store::{Error as DBError, Migrate, Store};
use tree_hash::TreeHash;
use types::*;

// Text included in blocks.
// Must be 32-bytes or panic.
//
//                          |-------must be this long------|
pub const GRAFFITI: &str = "sigp/lighthouse-0.1.0-prerelease";

/// If true, everytime a block is processed the pre-state, post-state and block are written to SSZ
/// files in the temp directory.
///
/// Only useful for testing.
const WRITE_BLOCK_PROCESSING_SSZ: bool = cfg!(feature = "write_ssz_files");

/// Maximum block slot number. Block with slots bigger than this constant will NOT be processed.
const MAXIMUM_BLOCK_SLOT_NUMBER: u64 = 4_294_967_296; // 2^32

/// The time-out before failure during an operation to take a read/write RwLock on the canonical
/// head.
const HEAD_LOCK_TIMEOUT: Duration = Duration::from_secs(1);

#[derive(Debug, PartialEq)]
pub enum BlockProcessingOutcome {
    /// Block was valid and imported into the block graph.
    Processed { block_root: Hash256 },
    /// The blocks parent_root is unknown.
    ParentUnknown { parent: Hash256 },
    /// The block slot is greater than the present slot.
    FutureSlot {
        present_slot: Slot,
        block_slot: Slot,
    },
    /// The block state_root does not match the generated state.
    StateRootMismatch { block: Hash256, local: Hash256 },
    /// The block was a genesis block, these blocks cannot be re-imported.
    GenesisBlock,
    /// The slot is finalized, no need to import.
    WouldRevertFinalizedSlot {
        block_slot: Slot,
        finalized_slot: Slot,
    },
    /// Block is already known, no need to re-import.
    BlockIsAlreadyKnown,
    /// The block slot exceeds the MAXIMUM_BLOCK_SLOT_NUMBER.
    BlockSlotLimitReached,
    /// The block could not be applied to the state, it is invalid.
    PerBlockProcessingError(BlockProcessingError),
}

#[derive(Debug, PartialEq)]
pub enum AttestationProcessingOutcome {
    Processed,
    EmptyAggregationBitfield,
    UnknownHeadBlock {
        beacon_block_root: Hash256,
    },
    /// The attestation is attesting to a state that is later than itself. (Viz., attesting to the
    /// future).
    AttestsToFutureState {
        state: Slot,
        attestation: Slot,
    },
    /// The slot is finalized, no need to import.
    FinalizedSlot {
        attestation: Epoch,
        finalized: Epoch,
    },
    Invalid(AttestationValidationError),
}

pub struct HeadInfo {
    pub slot: Slot,
    pub block_root: Hash256,
    pub state_root: Hash256,
    pub finalized_checkpoint: types::Checkpoint,
    pub fork: Fork,
}

pub trait BeaconChainTypes: Send + Sync + 'static {
    type Store: store::Store<Self::EthSpec>;
    type StoreMigrator: store::Migrate<Self::Store, Self::EthSpec>;
    type SlotClock: slot_clock::SlotClock;
    type LmdGhost: LmdGhost<Self::Store, Self::EthSpec>;
    type Eth1Chain: Eth1ChainBackend<Self::EthSpec>;
    type EthSpec: types::EthSpec;
    type EventHandler: EventHandler<Self::EthSpec>;
}

/// Represents the "Beacon Chain" component of Ethereum 2.0. Allows import of blocks and block
/// operations and chooses a canonical head.
pub struct BeaconChain<T: BeaconChainTypes> {
    pub spec: ChainSpec,
    /// Persistent storage for blocks, states, etc. Typically an on-disk store, such as LevelDB.
    pub store: Arc<T::Store>,
    /// Database migrator for running background maintenance on the store.
    pub store_migrator: T::StoreMigrator,
    /// Reports the current slot, typically based upon the system clock.
    pub slot_clock: T::SlotClock,
    /// Stores all operations (e.g., `Attestation`, `Deposit`, etc) that are candidates for
    /// inclusion in a block.
    pub op_pool: OperationPool<T::EthSpec>,
    /// Provides information from the Ethereum 1 (PoW) chain.
    pub eth1_chain: Option<Eth1Chain<T::Eth1Chain, T::EthSpec>>,
    /// Stores a "snapshot" of the chain at the time the head-of-the-chain block was received.
    pub(crate) canonical_head: TimeoutRwLock<CheckPoint<T::EthSpec>>,
    /// The root of the genesis block.
    pub genesis_block_root: Hash256,
    /// A state-machine that is updated with information from the network and chooses a canonical
    /// head block.
    pub fork_choice: ForkChoice<T>,
    /// A handler for events generated by the beacon chain.
    pub event_handler: T::EventHandler,
    /// Used to track the heads of the beacon chain.
    pub(crate) head_tracker: HeadTracker,
    /// Provides a small cache of `BeaconState` and `BeaconBlock`.
    pub(crate) checkpoint_cache: CheckPointCache<T::EthSpec>,
    /// Logging to CLI, etc.
    pub(crate) log: Logger,
}

type BeaconBlockAndState<T> = (BeaconBlock<T>, BeaconState<T>);

impl<T: BeaconChainTypes> BeaconChain<T> {
    /// Attempt to save this instance to `self.store`.
    pub fn persist(&self) -> Result<(), Error> {
        let timer = metrics::start_timer(&metrics::PERSIST_CHAIN);

        let canonical_head = self.head()?;

        let finalized_checkpoint = {
            let beacon_block_root = canonical_head.beacon_state.finalized_checkpoint.root;
            let beacon_block = self
                .store
                .get::<BeaconBlock<_>>(&beacon_block_root)?
                .ok_or_else(|| Error::MissingBeaconBlock(beacon_block_root))?;
            let beacon_state_root = beacon_block.state_root;
            let beacon_state = self
                .store
                .get_state(&beacon_state_root, Some(beacon_block.slot))?
                .ok_or_else(|| Error::MissingBeaconState(beacon_state_root))?;

            CheckPoint {
                beacon_block_root,
                beacon_block,
                beacon_state_root,
                beacon_state,
            }
        };

        let p: PersistedBeaconChain<T> = PersistedBeaconChain {
            canonical_head,
            finalized_checkpoint,
            op_pool: PersistedOperationPool::from_operation_pool(&self.op_pool),
            genesis_block_root: self.genesis_block_root,
            ssz_head_tracker: self.head_tracker.to_ssz_container(),
            fork_choice: self.fork_choice.as_ssz_container(),
        };

        let key = Hash256::from_slice(&BEACON_CHAIN_DB_KEY.as_bytes());
        self.store.put(&key, &p)?;

        metrics::stop_timer(timer);

        Ok(())
    }

    /// Returns the slot _right now_ according to `self.slot_clock`. Returns `Err` if the slot is
    /// unavailable.
    ///
    /// The slot might be unavailable due to an error with the system clock, or if the present time
    /// is before genesis (i.e., a negative slot).
    pub fn slot(&self) -> Result<Slot, Error> {
        self.slot_clock.now().ok_or_else(|| Error::UnableToReadSlot)
    }

    /// Returns the epoch _right now_ according to `self.slot_clock`. Returns `Err` if the epoch is
    /// unavailable.
    ///
    /// The epoch might be unavailable due to an error with the system clock, or if the present time
    /// is before genesis (i.e., a negative epoch).
    pub fn epoch(&self) -> Result<Epoch, Error> {
        self.slot()
            .map(|slot| slot.epoch(T::EthSpec::slots_per_epoch()))
    }

    /// Returns the beacon block body for each beacon block root in `roots`.
    ///
    /// Fails if any root in `roots` does not have a corresponding block.
    pub fn get_block_bodies(
        &self,
        roots: &[Hash256],
    ) -> Result<Vec<BeaconBlockBody<T::EthSpec>>, Error> {
        let bodies: Result<Vec<_>, _> = roots
            .iter()
            .map(|root| match self.block_at_root(*root)? {
                Some(block) => Ok(block.body),
                None => Err(Error::DBInconsistent(format!("Missing block: {}", root))),
            })
            .collect();

        Ok(bodies?)
    }

    /// Returns the beacon block header for each beacon block root in `roots`.
    ///
    /// Fails if any root in `roots` does not have a corresponding block.
    pub fn get_block_headers(&self, roots: &[Hash256]) -> Result<Vec<BeaconBlockHeader>, Error> {
        let headers: Result<Vec<BeaconBlockHeader>, _> = roots
            .iter()
            .map(|root| match self.block_at_root(*root)? {
                Some(block) => Ok(block.block_header()),
                None => Err(Error::DBInconsistent("Missing block".into())),
            })
            .collect();

        Ok(headers?)
    }

    /// Iterates across all `(block_root, slot)` pairs from the head of the chain (inclusive) to
    /// the earliest reachable ancestor (may or may not be genesis).
    ///
    /// ## Notes
    ///
    /// `slot` always decreases by `1`.
    /// - Skipped slots contain the root of the closest prior
    ///     non-skipped slot (identical to the way they are stored in `state.block_roots`) .
    /// - Iterator returns `(Hash256, Slot)`.
    /// - As this iterator starts at the `head` of the chain (viz., the best block), the first slot
    ///     returned may be earlier than the wall-clock slot.
    pub fn rev_iter_block_roots(
        &self,
    ) -> Result<ReverseBlockRootIterator<T::EthSpec, T::Store>, Error> {
        let head = self.head()?;

        let iter = BlockRootsIterator::owned(self.store.clone(), head.beacon_state);

        Ok(ReverseBlockRootIterator::new(
            (head.beacon_block_root, head.beacon_block.slot),
            iter,
        ))
    }

    pub fn forwards_iter_block_roots(
        &self,
        start_slot: Slot,
    ) -> Result<<T::Store as Store<T::EthSpec>>::ForwardsBlockRootsIterator, Error> {
        let local_head = self.head()?;

        Ok(T::Store::forwards_block_roots_iterator(
            self.store.clone(),
            start_slot,
            local_head.beacon_state,
            local_head.beacon_block_root,
            &self.spec,
        ))
    }

    /// Traverse backwards from `block_root` to find the block roots of its ancestors.
    ///
    /// ## Notes
    ///
    /// `slot` always decreases by `1`.
    /// - Skipped slots contain the root of the closest prior
    ///     non-skipped slot (identical to the way they are stored in `state.block_roots`) .
    /// - Iterator returns `(Hash256, Slot)`.
    /// - The provided `block_root` is included as the first item in the iterator.
    pub fn rev_iter_block_roots_from(
        &self,
        block_root: Hash256,
    ) -> Result<ReverseBlockRootIterator<T::EthSpec, T::Store>, Error> {
        let block = self
            .get_block_caching(&block_root)?
            .ok_or_else(|| Error::MissingBeaconBlock(block_root))?;
        let state = self
            .get_state_caching(&block.state_root, Some(block.slot))?
            .ok_or_else(|| Error::MissingBeaconState(block.state_root))?;
        let iter = BlockRootsIterator::owned(self.store.clone(), state);
        Ok(ReverseBlockRootIterator::new(
            (block_root, block.slot),
            iter,
        ))
    }

    /// Traverse backwards from `block_root` to find the root of the ancestor block at `slot`.
    pub fn get_ancestor_block_root(
        &self,
        block_root: Hash256,
        slot: Slot,
    ) -> Result<Option<Hash256>, Error> {
        Ok(self
            .rev_iter_block_roots_from(block_root)?
            .find(|(_, ancestor_slot)| *ancestor_slot == slot)
            .map(|(ancestor_block_root, _)| ancestor_block_root))
    }

    /// Iterates across all `(state_root, slot)` pairs from the head of the chain (inclusive) to
    /// the earliest reachable ancestor (may or may not be genesis).
    ///
    /// ## Notes
    ///
    /// `slot` always decreases by `1`.
    /// - Iterator returns `(Hash256, Slot)`.
    /// - As this iterator starts at the `head` of the chain (viz., the best block), the first slot
    ///     returned may be earlier than the wall-clock slot.
    pub fn rev_iter_state_roots(
        &self,
    ) -> Result<ReverseStateRootIterator<T::EthSpec, T::Store>, Error> {
        let head = self.head()?;
        let slot = head.beacon_state.slot;

        let iter = StateRootsIterator::owned(self.store.clone(), head.beacon_state);

        Ok(ReverseStateRootIterator::new(
            (head.beacon_state_root, slot),
            iter,
        ))
    }

    /// Returns the block at the given root, if any.
    ///
    /// ## Errors
    ///
    /// May return a database error.
    pub fn block_at_root(
        &self,
        block_root: Hash256,
    ) -> Result<Option<BeaconBlock<T::EthSpec>>, Error> {
        Ok(self.store.get(&block_root)?)
    }

    /// Returns the block at the given slot, if any. Only returns blocks in the canonical chain.
    ///
    /// ## Errors
    ///
    /// May return a database error.
    pub fn block_at_slot(&self, slot: Slot) -> Result<Option<BeaconBlock<T::EthSpec>>, Error> {
        let root = self
            .rev_iter_block_roots()?
            .find(|(_, this_slot)| *this_slot == slot)
            .map(|(root, _)| root);

        if let Some(block_root) = root {
            Ok(self.store.get(&block_root)?)
        } else {
            Ok(None)
        }
    }

    /// Returns the block at the given root, if any.
    ///
    /// ## Errors
    ///
    /// May return a database error.
    pub fn get_block(
        &self,
        block_root: &Hash256,
    ) -> Result<Option<BeaconBlock<T::EthSpec>>, Error> {
        Ok(self.store.get(block_root)?)
    }

    /// Returns the state at the given root, if any.
    ///
    /// ## Errors
    ///
    /// May return a database error.
    pub fn get_state(
        &self,
        state_root: &Hash256,
        slot: Option<Slot>,
    ) -> Result<Option<BeaconState<T::EthSpec>>, Error> {
        Ok(self.store.get_state(state_root, slot)?)
    }

    /// Returns the block at the given root, if any.
    ///
    /// ## Errors
    ///
    /// May return a database error.
    fn get_block_caching(
        &self,
        block_root: &Hash256,
    ) -> Result<Option<BeaconBlock<T::EthSpec>>, Error> {
        if let Some(block) = self.checkpoint_cache.get_block(block_root) {
            Ok(Some(block))
        } else {
            Ok(self.store.get(block_root)?)
        }
    }

    /// Returns the state at the given root, if any.
    ///
    /// ## Errors
    ///
    /// May return a database error.
    fn get_state_caching(
        &self,
        state_root: &Hash256,
        slot: Option<Slot>,
    ) -> Result<Option<BeaconState<T::EthSpec>>, Error> {
        if let Some(state) = self.checkpoint_cache.get_state(state_root) {
            Ok(Some(state))
        } else {
            Ok(self.store.get_state(state_root, slot)?)
        }
    }

    /// Returns the state at the given root, if any.
    ///
    /// The return state does not contain any caches other than the committee caches. This method
    /// is much faster than `Self::get_state_caching` because it does not clone the tree hash cache
    /// when the state is found in the checkpoint cache.
    ///
    /// ## Errors
    ///
    /// May return a database error.
    fn get_state_caching_only_with_committee_caches(
        &self,
        state_root: &Hash256,
        slot: Option<Slot>,
    ) -> Result<Option<BeaconState<T::EthSpec>>, Error> {
        if let Some(state) = self
            .checkpoint_cache
            .get_state_only_with_committee_cache(state_root)
        {
            Ok(Some(state))
        } else {
            Ok(self.store.get_state(state_root, slot)?)
        }
    }

    /// Returns a `Checkpoint` representing the head block and state. Contains the "best block";
    /// the head of the canonical `BeaconChain`.
    ///
    /// It is important to note that the `beacon_state` returned may not match the present slot. It
    /// is the state as it was when the head block was received, which could be some slots prior to
    /// now.
    pub fn head(&self) -> Result<CheckPoint<T::EthSpec>, Error> {
        self.canonical_head
            .try_read_for(HEAD_LOCK_TIMEOUT)
            .ok_or_else(|| Error::CanonicalHeadLockTimeout)
            .map(|v| v.clone())
    }

    /// Returns info representing the head block and state.
    ///
    /// A summarized version of `Self::head` that involves less cloning.
    pub fn head_info(&self) -> Result<HeadInfo, Error> {
        let head = self
            .canonical_head
            .try_read_for(HEAD_LOCK_TIMEOUT)
            .ok_or_else(|| Error::CanonicalHeadLockTimeout)?;

        Ok(HeadInfo {
            slot: head.beacon_block.slot,
            block_root: head.beacon_block_root,
            state_root: head.beacon_state_root,
            finalized_checkpoint: head.beacon_state.finalized_checkpoint.clone(),
            fork: head.beacon_state.fork.clone(),
        })
    }

    /// Returns the current heads of the `BeaconChain`. For the canonical head, see `Self::head`.
    ///
    /// Returns `(block_root, block_slot)`.
    pub fn heads(&self) -> Vec<(Hash256, Slot)> {
        self.head_tracker.heads()
    }

    /// Returns the `BeaconState` at the given slot.
    ///
    /// Returns `None` when the state is not found in the database or there is an error skipping
    /// to a future state.
    pub fn state_at_slot(&self, slot: Slot) -> Result<BeaconState<T::EthSpec>, Error> {
        let head_state = self.head()?.beacon_state;

        if slot == head_state.slot {
            Ok(head_state)
        } else if slot > head_state.slot {
            if slot > head_state.slot + T::EthSpec::slots_per_epoch() {
                warn!(
                    self.log,
                    "Skipping more than an epoch";
                    "head_slot" => head_state.slot,
                    "request_slot" => slot
                )
            }

            let start_slot = head_state.slot;
            let task_start = Instant::now();
            let max_task_runtime = Duration::from_millis(self.spec.milliseconds_per_slot);

            let head_state_slot = head_state.slot;
            let mut state = head_state;
            while state.slot < slot {
                // Do not allow and forward state skip that takes longer than the maximum task duration.
                //
                // This is a protection against nodes doing too much work when they're not synced
                // to a chain.
                if task_start + max_task_runtime < Instant::now() {
                    return Err(Error::StateSkipTooLarge {
                        start_slot,
                        requested_slot: slot,
                        max_task_runtime,
                    });
                }

                // Note: supplying some `state_root` when it is known would be a cheap and easy
                // optimization.
                match per_slot_processing(&mut state, None, &self.spec) {
                    Ok(()) => (),
                    Err(e) => {
                        warn!(
                            self.log,
                            "Unable to load state at slot";
                            "error" => format!("{:?}", e),
                            "head_slot" => head_state_slot,
                            "requested_slot" => slot
                        );
                        return Err(Error::NoStateForSlot(slot));
                    }
                };
            }
            Ok(state)
        } else {
            let state_root = self
                .rev_iter_state_roots()?
                .take_while(|(_root, current_slot)| *current_slot >= slot)
                .find(|(_root, current_slot)| *current_slot == slot)
                .map(|(root, _slot)| root)
                .ok_or_else(|| Error::NoStateForSlot(slot))?;

            Ok(self
                .get_state_caching(&state_root, Some(slot))?
                .ok_or_else(|| Error::NoStateForSlot(slot))?)
        }
    }

    /// Returns the `BeaconState` the current slot (viz., `self.slot()`).
    ///
    ///  - A reference to the head state (note: this keeps a read lock on the head, try to use
    ///  sparingly).
    ///  - The head state, but with skipped slots (for states later than the head).
    ///
    ///  Returns `None` when there is an error skipping to a future state or the slot clock cannot
    ///  be read.
    pub fn wall_clock_state(&self) -> Result<BeaconState<T::EthSpec>, Error> {
        self.state_at_slot(self.slot()?)
    }

    /// Returns the slot of the highest block in the canonical chain.
    pub fn best_slot(&self) -> Result<Slot, Error> {
        self.canonical_head
            .try_read_for(HEAD_LOCK_TIMEOUT)
            .map(|head| head.beacon_block.slot)
            .ok_or_else(|| Error::CanonicalHeadLockTimeout)
    }

    /// Returns the validator index (if any) for the given public key.
    ///
    /// Information is retrieved from the present `beacon_state.validators`.
    pub fn validator_index(&self, pubkey: &PublicKeyBytes) -> Result<Option<usize>, Error> {
        for (i, validator) in self.head()?.beacon_state.validators.iter().enumerate() {
            if validator.pubkey == *pubkey {
                return Ok(Some(i));
            }
        }
        Ok(None)
    }

    /// Returns the block canonical root of the current canonical chain at a given slot.
    ///
    /// Returns None if a block doesn't exist at the slot.
    pub fn root_at_slot(&self, target_slot: Slot) -> Result<Option<Hash256>, Error> {
        Ok(self
            .rev_iter_block_roots()?
            .find(|(_root, slot)| *slot == target_slot)
            .map(|(root, _slot)| root))
    }

    /// Reads the slot clock (see `self.read_slot_clock()` and returns the number of slots since
    /// genesis.
    pub fn slots_since_genesis(&self) -> Option<SlotHeight> {
        let now = self.slot().ok()?;
        let genesis_slot = self.spec.genesis_slot;

        if now < genesis_slot {
            None
        } else {
            Some(SlotHeight::from(now.as_u64() - genesis_slot.as_u64()))
        }
    }

    /// Returns the block proposer for a given slot.
    ///
    /// Information is read from the present `beacon_state` shuffling, only information from the
    /// present epoch is available.
    pub fn block_proposer(&self, slot: Slot) -> Result<usize, Error> {
        let epoch = |slot: Slot| slot.epoch(T::EthSpec::slots_per_epoch());
        let head_state = &self.head()?.beacon_state;

        let mut state = if epoch(slot) == epoch(head_state.slot) {
            self.head()?.beacon_state.clone()
        } else {
            self.state_at_slot(slot)?
        };

        state.build_committee_cache(RelativeEpoch::Current, &self.spec)?;

        if epoch(state.slot) != epoch(slot) {
            return Err(Error::InvariantViolated(format!(
                "Epochs in consistent in proposer lookup: state: {}, requested: {}",
                epoch(state.slot),
                epoch(slot)
            )));
        }

        state
            .get_beacon_proposer_index(slot, &self.spec)
            .map_err(Into::into)
    }

    /// Returns the attestation slot and committee index for a given validator index.
    ///
    /// Information is read from the current state, so only information from the present and prior
    /// epoch is available.
    pub fn validator_attestation_slot_and_index(
        &self,
        validator_index: usize,
        epoch: Epoch,
    ) -> Result<Option<(Slot, u64)>, Error> {
        let as_epoch = |slot: Slot| slot.epoch(T::EthSpec::slots_per_epoch());
        let head_state = &self.head()?.beacon_state;

        let mut state = if epoch == as_epoch(head_state.slot) {
            self.head()?.beacon_state.clone()
        } else {
            self.state_at_slot(epoch.start_slot(T::EthSpec::slots_per_epoch()))?
        };

        state.build_committee_cache(RelativeEpoch::Current, &self.spec)?;

        if as_epoch(state.slot) != epoch {
            return Err(Error::InvariantViolated(format!(
                "Epochs in consistent in attestation duties lookup: state: {}, requested: {}",
                as_epoch(state.slot),
                epoch
            )));
        }

        if let Some(attestation_duty) =
            state.get_attestation_duties(validator_index, RelativeEpoch::Current)?
        {
            Ok(Some((attestation_duty.slot, attestation_duty.index)))
        } else {
            Ok(None)
        }
    }

    /// Produce an `Attestation` that is valid for the given `slot` and `index`.
    ///
    /// Always attests to the canonical chain.
    pub fn produce_attestation(
        &self,
        slot: Slot,
        index: CommitteeIndex,
    ) -> Result<Attestation<T::EthSpec>, Error> {
        let state = self.state_at_slot(slot)?;
        let head = self.head()?;

        let data = self.produce_attestation_data_for_block(
            index,
            head.beacon_block_root,
            head.beacon_block.slot,
            &state,
        )?;

        let committee_len = state.get_beacon_committee(slot, index)?.committee.len();

        Ok(Attestation {
            aggregation_bits: BitList::with_capacity(committee_len)?,
            data,
            signature: AggregateSignature::new(),
        })
    }

    /// Produce an `AttestationData` that is valid for the given `slot`, `index`.
    ///
    /// Always attests to the canonical chain.
    pub fn produce_attestation_data(
        &self,
        slot: Slot,
        index: CommitteeIndex,
    ) -> Result<AttestationData, Error> {
        let state = self.state_at_slot(slot)?;
        let head = self.head()?;

        self.produce_attestation_data_for_block(
            index,
            head.beacon_block_root,
            head.beacon_block.slot,
            &state,
        )
    }

    /// Produce an `AttestationData` that attests to the chain denoted by `block_root` and `state`.
    ///
    /// Permits attesting to any arbitrary chain. Generally, the `produce_attestation_data`
    /// function should be used as it attests to the canonical chain.
    pub fn produce_attestation_data_for_block(
        &self,
        index: CommitteeIndex,
        head_block_root: Hash256,
        head_block_slot: Slot,
        state: &BeaconState<T::EthSpec>,
    ) -> Result<AttestationData, Error> {
        // Collect some metrics.
        metrics::inc_counter(&metrics::ATTESTATION_PRODUCTION_REQUESTS);
        let timer = metrics::start_timer(&metrics::ATTESTATION_PRODUCTION_TIMES);

        let slots_per_epoch = T::EthSpec::slots_per_epoch();
        let current_epoch_start_slot = state.current_epoch().start_slot(slots_per_epoch);

        // The `target_root` is the root of the first block of the current epoch.
        //
        // The `state` does not know the root of the block for it's current slot (it only knows
        // about blocks from prior slots). This creates an edge-case when the state is on the first
        // slot of the epoch -- we're unable to obtain the `target_root` because it is not a prior
        // root.
        //
        // This edge case is handled in two ways:
        //
        // - If the head block is on the same slot as the state, we use it's root.
        // - Otherwise, assume the current slot has been skipped and use the block root from the
        // prior slot.
        //
        // For all other cases, we simply read the `target_root` from `state.latest_block_roots`.
        let target_root = if state.slot == current_epoch_start_slot {
            if head_block_slot == current_epoch_start_slot {
                head_block_root
            } else {
                *state.get_block_root(current_epoch_start_slot - 1)?
            }
        } else {
            *state.get_block_root(current_epoch_start_slot)?
        };

        let target = Checkpoint {
            epoch: state.current_epoch(),
            root: target_root,
        };

        // Collect some metrics.
        metrics::inc_counter(&metrics::ATTESTATION_PRODUCTION_SUCCESSES);
        metrics::stop_timer(timer);

        trace!(
            self.log,
            "Produced beacon attestation data";
            "beacon_block_root" => format!("{}", head_block_root),
            "slot" => state.slot,
            "index" => index
        );

        Ok(AttestationData {
            slot: state.slot,
            index,
            beacon_block_root: head_block_root,
            source: state.current_justified_checkpoint.clone(),
            target,
        })
    }

    /// Accept a new, potentially invalid attestation from the network.
    ///
    /// If valid, the attestation is added to `self.op_pool` and `self.fork_choice`.
    ///
    /// Returns an `Ok(AttestationProcessingOutcome)` if the chain was able to make a determination
    /// about the `attestation` (whether it was invalid or not). Returns an `Err` if there was an
    /// error during this process and no determination was able to be made.
    ///
    /// ## Notes
    ///
    /// - Whilst the `attestation` is added to fork choice, the head is not updated. That must be
    /// done separately.
    pub fn process_attestation(
        &self,
        attestation: Attestation<T::EthSpec>,
    ) -> Result<AttestationProcessingOutcome, Error> {
        let outcome = self.process_attestation_internal(attestation.clone());

        match &outcome {
            Ok(outcome) => match outcome {
                AttestationProcessingOutcome::Processed => {
                    trace!(
                        self.log,
                        "Beacon attestation imported";
                        "target_epoch" => attestation.data.target.epoch,
                        "index" => attestation.data.index,
                    );
                    let _ = self
                        .event_handler
                        .register(EventKind::BeaconAttestationImported {
                            attestation: Box::new(attestation),
                        });
                }
                other => {
                    trace!(
                        self.log,
                        "Beacon attestation rejected";
                        "reason" => format!("{:?}", other),
                    );
                    let _ = self
                        .event_handler
                        .register(EventKind::BeaconAttestationRejected {
                            reason: format!("Invalid attestation: {:?}", other),
                            attestation: Box::new(attestation),
                        });
                }
            },
            Err(e) => {
                error!(
                    self.log,
                    "Beacon attestation processing error";
                    "error" => format!("{:?}", e),
                );
                let _ = self
                    .event_handler
                    .register(EventKind::BeaconAttestationRejected {
                        reason: format!("Internal error: {:?}", e),
                        attestation: Box::new(attestation),
                    });
            }
        }

        outcome
    }

    pub fn process_attestation_internal(
        &self,
        attestation: Attestation<T::EthSpec>,
    ) -> Result<AttestationProcessingOutcome, Error> {
        metrics::inc_counter(&metrics::ATTESTATION_PROCESSING_REQUESTS);
        let timer = metrics::start_timer(&metrics::ATTESTATION_PROCESSING_TIMES);

        if attestation.aggregation_bits.num_set_bits() == 0 {
            return Ok(AttestationProcessingOutcome::EmptyAggregationBitfield);
        }

        // From the store, load the attestation's "head block".
        //
        // An honest validator would have set this block to be the head of the chain (i.e., the
        // result of running fork choice).
        let result = if let Some(attestation_head_block) =
            self.get_block_caching(&attestation.data.beacon_block_root)?
        {
            // Use the `data.beacon_block_root` to load the state from the latest non-skipped
            // slot preceding the attestation's creation.
            //
            // This state is guaranteed to be in the same chain as the attestation, but it's
            // not guaranteed to be from the same slot or epoch as the attestation.
            let mut state: BeaconState<T::EthSpec> = self
                .get_state_caching_only_with_committee_caches(
                    &attestation_head_block.state_root,
                    Some(attestation_head_block.slot),
                )?
                .ok_or_else(|| Error::MissingBeaconState(attestation_head_block.state_root))?;

            // Ensure the state loaded from the database matches the state of the attestation
            // head block.
            //
            // The state needs to be advanced from the current slot through to the epoch in
            // which the attestation was created in. It would be an error to try and use
            // `state.get_attestation_data_slot(..)` because the state matching the
            // `data.beacon_block_root` isn't necessarily in a nearby epoch to the attestation
            // (e.g., if there were lots of skip slots since the head of the chain and the
            // epoch creation epoch).
            for _ in state.slot.as_u64()
                ..attestation
                    .data
                    .target
                    .epoch
                    .start_slot(T::EthSpec::slots_per_epoch())
                    .as_u64()
            {
                per_slot_processing(&mut state, None, &self.spec)?;
            }

            state.build_committee_cache(RelativeEpoch::Current, &self.spec)?;

            // Reject any attestation where the `state` loaded from `data.beacon_block_root`
            // has a higher slot than the attestation.
            //
            // Permitting this would allow for attesters to vote on _future_ slots.
            if state.slot > attestation.data.slot {
                Ok(AttestationProcessingOutcome::AttestsToFutureState {
                    state: state.slot,
                    attestation: attestation.data.slot,
                })
            } else {
                self.process_attestation_for_state_and_block(
                    attestation,
                    &state,
                    &attestation_head_block,
                )
            }
        } else {
            // Drop any attestation where we have not processed `attestation.data.beacon_block_root`.
            //
            // This is likely overly restrictive, we could store the attestation for later
            // processing.
            let head_epoch = self.head_info()?.slot.epoch(T::EthSpec::slots_per_epoch());
            let attestation_epoch = attestation.data.slot.epoch(T::EthSpec::slots_per_epoch());

            // Only log a warning if our head is in a reasonable place to verify this attestation.
            // This avoids excess logging during syncing.
            if head_epoch + 1 >= attestation_epoch {
                debug!(
                    self.log,
                    "Dropped attestation for unknown block";
                    "block" => format!("{}", attestation.data.beacon_block_root)
                );
            } else {
                debug!(
                    self.log,
                    "Dropped attestation for unknown block";
                    "block" => format!("{}", attestation.data.beacon_block_root)
                );
            }

            Ok(AttestationProcessingOutcome::UnknownHeadBlock {
                beacon_block_root: attestation.data.beacon_block_root,
            })
        };

        metrics::stop_timer(timer);

        if let Ok(AttestationProcessingOutcome::Processed) = &result {
            metrics::inc_counter(&metrics::ATTESTATION_PROCESSING_SUCCESSES);
        }

        result
    }

    /// Verifies the `attestation` against the `state` to which it is attesting.
    ///
    /// Updates fork choice with any new latest messages, but _does not_ find or update the head.
    ///
    /// ## Notes
    ///
    /// The given `state` must fulfil one of the following conditions:
    ///
    /// - `state` corresponds to the `block.state_root` identified by
    /// `attestation.data.beacon_block_root`. (Viz., `attestation` was created using `state`).
    /// - `state.slot` is in the same epoch as `data.target.epoch` and
    /// `attestation.data.beacon_block_root` is in the history of `state`.
    ///
    /// Additionally, `attestation.data.beacon_block_root` **must** be available to read in
    /// `self.store` _and_ be the root of the given `block`.
    ///
    /// If the given conditions are not fulfilled, the function may error or provide a false
    /// negative (indicating that a given `attestation` is invalid when it is was validly formed).
    fn process_attestation_for_state_and_block(
        &self,
        attestation: Attestation<T::EthSpec>,
        state: &BeaconState<T::EthSpec>,
        block: &BeaconBlock<T::EthSpec>,
    ) -> Result<AttestationProcessingOutcome, Error> {
        // Find the highest between:
        //
        // - The highest valid finalized epoch we've ever seen (i.e., the head).
        // - The finalized epoch that this attestation was created against.
        let finalized_epoch = std::cmp::max(
            self.head_info()?.finalized_checkpoint.epoch,
            state.finalized_checkpoint.epoch,
        );

        // A helper function to allow attestation processing to be metered.
        let verify_attestation_for_state = |state, attestation, spec, verify_signatures| {
            let timer = metrics::start_timer(&metrics::ATTESTATION_PROCESSING_CORE);

            let result = verify_attestation_for_state(state, attestation, spec, verify_signatures);

            metrics::stop_timer(timer);
            result
        };

        if block.slot > 0 && block.slot <= finalized_epoch.start_slot(T::EthSpec::slots_per_epoch())
        {
            // Ignore any attestation where the slot of `data.beacon_block_root` is equal to or
            // prior to the finalized epoch.
            //
            // For any valid attestation if the `beacon_block_root` is prior to finalization, then
            // all other parameters (source, target, etc) must all be prior to finalization and
            // therefore no longer interesting.
            //
            // We allow the case where the block is the genesis block. Without this, all
            // attestations prior to the first block being produced would be invalid.
            Ok(AttestationProcessingOutcome::FinalizedSlot {
                attestation: block.slot.epoch(T::EthSpec::slots_per_epoch()),
                finalized: finalized_epoch,
            })
        } else if let Err(e) =
            verify_attestation_for_state(state, &attestation, VerifySignatures::True, &self.spec)
        {
            warn!(
                self.log,
                "Invalid attestation";
                "state_epoch" => state.current_epoch(),
                "error" => format!("{:?}", e),
            );

            Ok(AttestationProcessingOutcome::Invalid(e))
        } else {
            // If the attestation is from the current or previous epoch, supply it to the fork
            // choice. This is FMD GHOST.
            let current_epoch = self.epoch()?;
            if attestation.data.target.epoch == current_epoch
                || attestation.data.target.epoch == current_epoch - 1
            {
                // Provide the attestation to fork choice, updating the validator latest messages but
                // _without_ finding and updating the head.
                if let Err(e) = self
                    .fork_choice
                    .process_attestation(&state, &attestation, block)
                {
                    error!(
                        self.log,
                        "Add attestation to fork choice failed";
                        "fork_choice_integrity" => format!("{:?}", self.fork_choice.verify_integrity()),
                        "beacon_block_root" =>  format!("{}", attestation.data.beacon_block_root),
                        "error" => format!("{:?}", e)
                    );
                    return Err(e.into());
                }
            }

            // Provide the valid attestation to op pool, which may choose to retain the
            // attestation for inclusion in a future block.
            self.op_pool
                .insert_attestation(attestation, state, &self.spec)?;

            // Update the metrics.
            metrics::inc_counter(&metrics::ATTESTATION_PROCESSING_SUCCESSES);

            Ok(AttestationProcessingOutcome::Processed)
        }
    }

    /// Accept some exit and queue it for inclusion in an appropriate block.
    pub fn process_voluntary_exit(&self, exit: VoluntaryExit) -> Result<(), ExitValidationError> {
        match self.wall_clock_state() {
            Ok(state) => self.op_pool.insert_voluntary_exit(exit, &state, &self.spec),
            Err(e) => {
                error!(
                    &self.log,
                    "Unable to process voluntary exit";
                    "error" => format!("{:?}", e),
                    "reason" => "no state"
                );
                Ok(())
            }
        }
    }

    /// Accept some proposer slashing and queue it for inclusion in an appropriate block.
    pub fn process_proposer_slashing(
        &self,
        proposer_slashing: ProposerSlashing,
    ) -> Result<(), ProposerSlashingValidationError> {
        match self.wall_clock_state() {
            Ok(state) => {
                self.op_pool
                    .insert_proposer_slashing(proposer_slashing, &state, &self.spec)
            }
            Err(e) => {
                error!(
                    &self.log,
                    "Unable to process proposer slashing";
                    "error" => format!("{:?}", e),
                    "reason" => "no state"
                );
                Ok(())
            }
        }
    }

    /// Accept some attester slashing and queue it for inclusion in an appropriate block.
    pub fn process_attester_slashing(
        &self,
        attester_slashing: AttesterSlashing<T::EthSpec>,
    ) -> Result<(), AttesterSlashingValidationError> {
        match self.wall_clock_state() {
            Ok(state) => {
                self.op_pool
                    .insert_attester_slashing(attester_slashing, &state, &self.spec)
            }
            Err(e) => {
                error!(
                    &self.log,
                    "Unable to process attester slashing";
                    "error" => format!("{:?}", e),
                    "reason" => "no state"
                );
                Ok(())
            }
        }
    }

    /// Accept some block and attempt to add it to block DAG.
    ///
    /// Will accept blocks from prior slots, however it will reject any block from a future slot.
    pub fn process_block(
        &self,
        block: BeaconBlock<T::EthSpec>,
    ) -> Result<BlockProcessingOutcome, Error> {
        let outcome = self.process_block_internal(block.clone());

        match &outcome {
            Ok(outcome) => match outcome {
                BlockProcessingOutcome::Processed { block_root } => {
                    trace!(
                        self.log,
                        "Beacon block imported";
                        "block_root" => format!("{:?}", block_root),
                        "block_slot" => format!("{:?}", block.slot.as_u64()),
                    );
                    let _ = self.event_handler.register(EventKind::BeaconBlockImported {
                        block_root: *block_root,
                        block: Box::new(block),
                    });
                }
                other => {
                    trace!(
                        self.log,
                        "Beacon block rejected";
                        "reason" => format!("{:?}", other),
                    );
                    let _ = self.event_handler.register(EventKind::BeaconBlockRejected {
                        reason: format!("Invalid block: {:?}", other),
                        block: Box::new(block),
                    });
                }
            },
            Err(e) => {
                error!(
                    self.log,
                    "Beacon block processing error";
                    "error" => format!("{:?}", e),
                );
                let _ = self.event_handler.register(EventKind::BeaconBlockRejected {
                    reason: format!("Internal error: {:?}", e),
                    block: Box::new(block),
                });
            }
        }

        outcome
    }

    /// Accept some block and attempt to add it to block DAG.
    ///
    /// Will accept blocks from prior slots, however it will reject any block from a future slot.
    fn process_block_internal(
        &self,
        block: BeaconBlock<T::EthSpec>,
    ) -> Result<BlockProcessingOutcome, Error> {
        metrics::inc_counter(&metrics::BLOCK_PROCESSING_REQUESTS);
        let full_timer = metrics::start_timer(&metrics::BLOCK_PROCESSING_TIMES);

        let finalized_slot = self
            .head_info()?
            .finalized_checkpoint
            .epoch
            .start_slot(T::EthSpec::slots_per_epoch());

        if block.slot == 0 {
            return Ok(BlockProcessingOutcome::GenesisBlock);
        }

        if block.slot >= MAXIMUM_BLOCK_SLOT_NUMBER {
            return Ok(BlockProcessingOutcome::BlockSlotLimitReached);
        }

        if block.slot <= finalized_slot {
            return Ok(BlockProcessingOutcome::WouldRevertFinalizedSlot {
                block_slot: block.slot,
                finalized_slot,
            });
        }

        let block_root_timer = metrics::start_timer(&metrics::BLOCK_PROCESSING_BLOCK_ROOT);

        let block_root = block.canonical_root();

        metrics::stop_timer(block_root_timer);

        if block_root == self.genesis_block_root {
            return Ok(BlockProcessingOutcome::GenesisBlock);
        }

        let present_slot = self.slot()?;

        if block.slot > present_slot {
            return Ok(BlockProcessingOutcome::FutureSlot {
                present_slot,
                block_slot: block.slot,
            });
        }

        // Records the time taken to load the block and state from the database during block
        // processing.
        let db_read_timer = metrics::start_timer(&metrics::BLOCK_PROCESSING_DB_READ);

<<<<<<< HEAD
        // Load the blocks parent block from the database, returning ParentUnknown if that block is not
=======
        if self.store.exists::<BeaconBlock<T::EthSpec>>(&block_root)? {
            return Ok(BlockProcessingOutcome::BlockIsAlreadyKnown);
        }

        // Load the blocks parent block from the database, returning invalid if that block is not
>>>>>>> 95cc5dd2
        // found.
        let parent_block: BeaconBlock<T::EthSpec> =
            match self.get_block_caching(&block.parent_root)? {
                Some(block) => block,
                None => {
                    return Ok(BlockProcessingOutcome::ParentUnknown {
                        parent: block.parent_root,
                    });
                }
            };

        // Load the parent blocks state from the database, returning an error if it is not found.
        // It is an error because if we know the parent block we should also know the parent state.
        let parent_state_root = parent_block.state_root;
        let parent_state = self
            .get_state_caching(&parent_state_root, Some(parent_block.slot))?
            .ok_or_else(|| {
                Error::DBInconsistent(format!("Missing state {:?}", parent_state_root))
            })?;

        metrics::stop_timer(db_read_timer);

        write_block(&block, block_root, &self.log);

        let catchup_timer = metrics::start_timer(&metrics::BLOCK_PROCESSING_CATCHUP_STATE);

        // Keep a list of any states that were "skipped" (block-less) in between the parent state
        // slot and the block slot. These will need to be stored in the database.
        let mut intermediate_states = vec![];

        // Transition the parent state to the block slot.
        let mut state: BeaconState<T::EthSpec> = parent_state;
        let distance = block.slot.as_u64().saturating_sub(state.slot.as_u64());
        for i in 0..distance {
            if i > 0 {
                intermediate_states.push(state.clone());
            }

            let state_root = if i == 0 {
                Some(parent_block.state_root)
            } else {
                None
            };

            per_slot_processing(&mut state, state_root, &self.spec)?;
        }

        metrics::stop_timer(catchup_timer);

        let committee_timer = metrics::start_timer(&metrics::BLOCK_PROCESSING_COMMITTEE);

        state.build_committee_cache(RelativeEpoch::Previous, &self.spec)?;
        state.build_committee_cache(RelativeEpoch::Current, &self.spec)?;

        metrics::stop_timer(committee_timer);

        write_state(
            &format!("state_pre_block_{}", block_root),
            &state,
            &self.log,
        );

        let core_timer = metrics::start_timer(&metrics::BLOCK_PROCESSING_CORE);

        // Apply the received block to its parent state (which has been transitioned into this
        // slot).
        match per_block_processing(
            &mut state,
            &block,
            Some(block_root),
            BlockSignatureStrategy::VerifyBulk,
            &self.spec,
        ) {
            Err(BlockProcessingError::BeaconStateError(e)) => {
                return Err(Error::BeaconStateError(e))
            }
            Err(e) => return Ok(BlockProcessingOutcome::PerBlockProcessingError(e)),
            _ => {}
        }

        metrics::stop_timer(core_timer);

        let state_root_timer = metrics::start_timer(&metrics::BLOCK_PROCESSING_STATE_ROOT);

        let state_root = state.update_tree_hash_cache()?;

        metrics::stop_timer(state_root_timer);

        write_state(
            &format!("state_post_block_{}", block_root),
            &state,
            &self.log,
        );

        if block.state_root != state_root {
            return Ok(BlockProcessingOutcome::StateRootMismatch {
                block: block.state_root,
                local: state_root,
            });
        }

        let db_write_timer = metrics::start_timer(&metrics::BLOCK_PROCESSING_DB_WRITE);

        // Store all the states between the parent block state and this blocks slot before storing
        // the final state.
        for (i, intermediate_state) in intermediate_states.iter().enumerate() {
            // To avoid doing an unnecessary tree hash, use the following (slot + 1) state's
            // state_roots field to find the root.
            let following_state = match intermediate_states.get(i + 1) {
                Some(following_state) => following_state,
                None => &state,
            };
            let intermediate_state_root =
                following_state.get_state_root(intermediate_state.slot)?;

            self.store
                .put_state(&intermediate_state_root, intermediate_state)?;
        }

        // Store the block and state.
        // NOTE: we store the block *after* the state to guard against inconsistency in the event of
        // a crash, as states are usually looked up from blocks, not the other way around. A better
        // solution would be to use a database transaction (once our choice of database and API
        // settles down).
        // See: https://github.com/sigp/lighthouse/issues/692
        self.store.put_state(&state_root, &state)?;
        self.store.put(&block_root, &block)?;

        metrics::stop_timer(db_write_timer);

        self.head_tracker.register_block(block_root, &block);

        let fork_choice_register_timer =
            metrics::start_timer(&metrics::BLOCK_PROCESSING_FORK_CHOICE_REGISTER);

        // Register the new block with the fork choice service.
        if let Err(e) = self
            .fork_choice
            .process_block(self, &state, &block, block_root)
        {
            error!(
                self.log,
                "Add block to fork choice failed";
                "fork_choice_integrity" => format!("{:?}", self.fork_choice.verify_integrity()),
                "block_root" =>  format!("{}", block_root),
                "error" => format!("{:?}", e),
            )
        }

        metrics::stop_timer(fork_choice_register_timer);

        metrics::inc_counter(&metrics::BLOCK_PROCESSING_SUCCESSES);
        metrics::observe(
            &metrics::OPERATIONS_PER_BLOCK_ATTESTATION,
            block.body.attestations.len() as f64,
        );

        // Store the block in the checkpoint cache.
        //
        // A block that was just imported is likely to be referenced by the next block that we
        // import.
        self.checkpoint_cache.insert(&CheckPoint {
            beacon_block_root: block_root,
            beacon_block: block,
            beacon_state_root: state_root,
            beacon_state: state,
        });

        metrics::stop_timer(full_timer);

        Ok(BlockProcessingOutcome::Processed { block_root })
    }

    /// Produce a new block at the given `slot`.
    ///
    /// The produced block will not be inherently valid, it must be signed by a block producer.
    /// Block signing is out of the scope of this function and should be done by a separate program.
    pub fn produce_block(
        &self,
        randao_reveal: Signature,
        slot: Slot,
    ) -> Result<BeaconBlockAndState<T::EthSpec>, BlockProductionError> {
        let state = self
            .state_at_slot(slot - 1)
            .map_err(|_| BlockProductionError::UnableToProduceAtSlot(slot))?;

        self.produce_block_on_state(state, slot, randao_reveal)
    }

    /// Produce a block for some `slot` upon the given `state`.
    ///
    /// Typically the `self.produce_block()` function should be used, instead of calling this
    /// function directly. This function is useful for purposefully creating forks or blocks at
    /// non-current slots.
    ///
    /// The given state will be advanced to the given `produce_at_slot`, then a block will be
    /// produced at that slot height.
    pub fn produce_block_on_state(
        &self,
        mut state: BeaconState<T::EthSpec>,
        produce_at_slot: Slot,
        randao_reveal: Signature,
    ) -> Result<BeaconBlockAndState<T::EthSpec>, BlockProductionError> {
        metrics::inc_counter(&metrics::BLOCK_PRODUCTION_REQUESTS);
        let timer = metrics::start_timer(&metrics::BLOCK_PRODUCTION_TIMES);

        let eth1_chain = self
            .eth1_chain
            .as_ref()
            .ok_or_else(|| BlockProductionError::NoEth1ChainConnection)?;

        // If required, transition the new state to the present slot.
        //
        // Note: supplying some `state_root` when it it is known would be a cheap and easy
        // optimization.
        while state.slot < produce_at_slot {
            per_slot_processing(&mut state, None, &self.spec)?;
        }

        state.build_committee_cache(RelativeEpoch::Current, &self.spec)?;

        let parent_root = if state.slot > 0 {
            *state
                .get_block_root(state.slot - 1)
                .map_err(|_| BlockProductionError::UnableToGetBlockRootFromState)?
        } else {
            state.latest_block_header.canonical_root()
        };

        let mut graffiti: [u8; 32] = [0; 32];
        graffiti.copy_from_slice(GRAFFITI.as_bytes());

        let (proposer_slashings, attester_slashings) =
            self.op_pool.get_slashings(&state, &self.spec);

        let eth1_data = eth1_chain.eth1_data_for_block_production(&state, &self.spec)?;
        let deposits = eth1_chain
            .deposits_for_block_inclusion(&state, &eth1_data, &self.spec)?
            .into();

        let mut block = BeaconBlock {
            slot: state.slot,
            parent_root,
            state_root: Hash256::zero(),
            // The block is not signed here, that is the task of a validator client.
            signature: Signature::empty_signature(),
            body: BeaconBlockBody {
                randao_reveal,
                eth1_data,
                graffiti,
                proposer_slashings: proposer_slashings.into(),
                attester_slashings: attester_slashings.into(),
                attestations: self.op_pool.get_attestations(&state, &self.spec).into(),
                deposits,
                voluntary_exits: self.op_pool.get_voluntary_exits(&state, &self.spec).into(),
            },
        };

        per_block_processing(
            &mut state,
            &block,
            None,
            BlockSignatureStrategy::NoVerification,
            &self.spec,
        )?;

        let state_root = state.update_tree_hash_cache()?;

        block.state_root = state_root;

        metrics::inc_counter(&metrics::BLOCK_PRODUCTION_SUCCESSES);
        metrics::stop_timer(timer);

        trace!(
            self.log,
            "Produced beacon block";
            "parent" => format!("{}", block.parent_root),
            "attestations" => block.body.attestations.len(),
            "slot" => block.slot
        );

        Ok((block, state))
    }

    /// Execute the fork choice algorithm and enthrone the result as the canonical head.
    pub fn fork_choice(&self) -> Result<(), Error> {
        metrics::inc_counter(&metrics::FORK_CHOICE_REQUESTS);

        // Start fork choice metrics timer.
        let timer = metrics::start_timer(&metrics::FORK_CHOICE_TIMES);

        // Determine the root of the block that is the head of the chain.
        let beacon_block_root = self.fork_choice.find_head(&self)?;

        // If a new head was chosen.
        let result = if beacon_block_root != self.head_info()?.block_root {
            metrics::inc_counter(&metrics::FORK_CHOICE_CHANGED_HEAD);

            let beacon_block: BeaconBlock<T::EthSpec> = self
                .get_block_caching(&beacon_block_root)?
                .ok_or_else(|| Error::MissingBeaconBlock(beacon_block_root))?;

            let beacon_state_root = beacon_block.state_root;
            let beacon_state: BeaconState<T::EthSpec> = self
                .get_state_caching(&beacon_state_root, Some(beacon_block.slot))?
                .ok_or_else(|| Error::MissingBeaconState(beacon_state_root))?;

            let previous_slot = self.head_info()?.slot;
            let new_slot = beacon_block.slot;

            // Note: this will declare a re-org if we skip `SLOTS_PER_HISTORICAL_ROOT` blocks
            // between calls to fork choice without swapping between chains. This seems like an
            // extreme-enough scenario that a warning is fine.
            let is_reorg = self.head_info()?.block_root
                != beacon_state
                    .get_block_root(self.head_info()?.slot)
                    .map(|root| *root)
                    .unwrap_or_else(|_| Hash256::random());

            // If we switched to a new chain (instead of building atop the present chain).
            if is_reorg {
                metrics::inc_counter(&metrics::FORK_CHOICE_REORG_COUNT);
                warn!(
                    self.log,
                    "Beacon chain re-org";
                    "previous_head" => format!("{}", self.head_info()?.block_root),
                    "previous_slot" => previous_slot,
                    "new_head_parent" => format!("{}", beacon_block.parent_root),
                    "new_head" => format!("{}", beacon_block_root),
                    "new_slot" => new_slot
                );
            } else {
                debug!(
                    self.log,
                    "Head beacon block";
                    "justified_root" => format!("{}", beacon_state.current_justified_checkpoint.root),
                    "justified_epoch" => beacon_state.current_justified_checkpoint.epoch,
                    "finalized_root" => format!("{}", beacon_state.finalized_checkpoint.root),
                    "finalized_epoch" => beacon_state.finalized_checkpoint.epoch,
                    "root" => format!("{}", beacon_block_root),
                    "slot" => new_slot,
                );
            };

            let old_finalized_epoch = self.head_info()?.finalized_checkpoint.epoch;
            let new_finalized_epoch = beacon_state.finalized_checkpoint.epoch;
            let finalized_root = beacon_state.finalized_checkpoint.root;

            // Never revert back past a finalized epoch.
            if new_finalized_epoch < old_finalized_epoch {
                Err(Error::RevertedFinalizedEpoch {
                    previous_epoch: old_finalized_epoch,
                    new_epoch: new_finalized_epoch,
                })
            } else {
                let previous_head_beacon_block_root = self
                    .canonical_head
                    .try_read_for(HEAD_LOCK_TIMEOUT)
                    .ok_or_else(|| Error::CanonicalHeadLockTimeout)?
                    .beacon_block_root;
                let current_head_beacon_block_root = beacon_block_root;

                let mut new_head = CheckPoint {
                    beacon_block,
                    beacon_block_root,
                    beacon_state,
                    beacon_state_root,
                };

                new_head.beacon_state.build_all_caches(&self.spec)?;

                let timer = metrics::start_timer(&metrics::UPDATE_HEAD_TIMES);

                // Store the head in the checkpoint cache.
                //
                // The head block is likely to be referenced by the next imported block.
                self.checkpoint_cache.insert(&new_head);

                // Update the checkpoint that stores the head of the chain at the time it received the
                // block.
                *self
                    .canonical_head
                    .try_write_for(HEAD_LOCK_TIMEOUT)
                    .ok_or_else(|| Error::CanonicalHeadLockTimeout)? = new_head;

                metrics::stop_timer(timer);

                // Save `self` to `self.store`.
                self.persist()?;

                let _ = self.event_handler.register(EventKind::BeaconHeadChanged {
                    reorg: is_reorg,
                    previous_head_beacon_block_root,
                    current_head_beacon_block_root,
                });

                if new_finalized_epoch != old_finalized_epoch {
                    self.after_finalization(old_finalized_epoch, finalized_root)?;
                }

                Ok(())
            }
        } else {
            Ok(())
        };

        // End fork choice metrics timer.
        metrics::stop_timer(timer);

        if result.is_err() {
            metrics::inc_counter(&metrics::FORK_CHOICE_ERRORS);
        }

        result
    }

    /// Called after `self` has had a new block finalized.
    ///
    /// Performs pruning and finality-based optimizations.
    fn after_finalization(
        &self,
        old_finalized_epoch: Epoch,
        finalized_block_root: Hash256,
    ) -> Result<(), Error> {
        let finalized_block = self
            .store
            .get::<BeaconBlock<T::EthSpec>>(&finalized_block_root)?
            .ok_or_else(|| Error::MissingBeaconBlock(finalized_block_root))?;

        let new_finalized_epoch = finalized_block.slot.epoch(T::EthSpec::slots_per_epoch());

        if new_finalized_epoch < old_finalized_epoch {
            Err(Error::RevertedFinalizedEpoch {
                previous_epoch: old_finalized_epoch,
                new_epoch: new_finalized_epoch,
            })
        } else {
            self.fork_choice
                .process_finalization(&finalized_block, finalized_block_root)?;

            let finalized_state = self
                .store
                .get_state(&finalized_block.state_root, Some(finalized_block.slot))?
                .ok_or_else(|| Error::MissingBeaconState(finalized_block.state_root))?;

            self.op_pool.prune_all(&finalized_state, &self.spec);

            // TODO: configurable max finality distance
            let max_finality_distance = 0;
            self.store_migrator.freeze_to_state(
                finalized_block.state_root,
                finalized_state,
                max_finality_distance,
            );

            let _ = self.event_handler.register(EventKind::BeaconFinalization {
                epoch: new_finalized_epoch,
                root: finalized_block_root,
            });

            Ok(())
        }
    }

    /// Returns `true` if the given block root has not been processed.
    pub fn is_new_block_root(&self, beacon_block_root: &Hash256) -> Result<bool, Error> {
        Ok(!self
            .store
            .exists::<BeaconBlock<T::EthSpec>>(beacon_block_root)?)
    }

    /// Dumps the entire canonical chain, from the head to genesis to a vector for analysis.
    ///
    /// This could be a very expensive operation and should only be done in testing/analysis
    /// activities.
    pub fn chain_dump(&self) -> Result<Vec<CheckPoint<T::EthSpec>>, Error> {
        let mut dump = vec![];

        let mut last_slot = CheckPoint {
            beacon_block: self.head()?.beacon_block.clone(),
            beacon_block_root: self.head()?.beacon_block_root,
            beacon_state: self.head()?.beacon_state.clone(),
            beacon_state_root: self.head()?.beacon_state_root,
        };

        dump.push(last_slot.clone());

        loop {
            let beacon_block_root = last_slot.beacon_block.parent_root;

            if beacon_block_root == Hash256::zero() {
                break; // Genesis has been reached.
            }

            let beacon_block: BeaconBlock<T::EthSpec> =
                self.store.get(&beacon_block_root)?.ok_or_else(|| {
                    Error::DBInconsistent(format!("Missing block {}", beacon_block_root))
                })?;
            let beacon_state_root = beacon_block.state_root;
            let beacon_state = self
                .store
                .get_state(&beacon_state_root, Some(beacon_block.slot))?
                .ok_or_else(|| {
                    Error::DBInconsistent(format!("Missing state {:?}", beacon_state_root))
                })?;

            let slot = CheckPoint {
                beacon_block,
                beacon_block_root,
                beacon_state,
                beacon_state_root,
            };

            dump.push(slot.clone());
            last_slot = slot;
        }

        dump.reverse();

        Ok(dump)
    }
}

impl<T: BeaconChainTypes> Drop for BeaconChain<T> {
    fn drop(&mut self) {
        if let Err(e) = self.persist() {
            error!(
                self.log,
                "Failed to persist BeaconChain on drop";
                "error" => format!("{:?}", e)
            )
        } else {
            info!(
                self.log,
                "Saved beacon chain state";
            )
        }
    }
}

fn write_state<T: EthSpec>(prefix: &str, state: &BeaconState<T>, log: &Logger) {
    if WRITE_BLOCK_PROCESSING_SSZ {
        let root = Hash256::from_slice(&state.tree_hash_root());
        let filename = format!("{}_slot_{}_root_{}.ssz", prefix, state.slot, root);
        let mut path = std::env::temp_dir().join("lighthouse");
        let _ = fs::create_dir_all(path.clone());
        path = path.join(filename);

        match fs::File::create(path.clone()) {
            Ok(mut file) => {
                let _ = file.write_all(&state.as_ssz_bytes());
            }
            Err(e) => error!(
                log,
                "Failed to log state";
                "path" => format!("{:?}", path),
                "error" => format!("{:?}", e)
            ),
        }
    }
}

fn write_block<T: EthSpec>(block: &BeaconBlock<T>, root: Hash256, log: &Logger) {
    if WRITE_BLOCK_PROCESSING_SSZ {
        let filename = format!("block_slot_{}_root{}.ssz", block.slot, root);
        let mut path = std::env::temp_dir().join("lighthouse");
        let _ = fs::create_dir_all(path.clone());
        path = path.join(filename);

        match fs::File::create(path.clone()) {
            Ok(mut file) => {
                let _ = file.write_all(&block.as_ssz_bytes());
            }
            Err(e) => error!(
                log,
                "Failed to log block";
                "path" => format!("{:?}", path),
                "error" => format!("{:?}", e)
            ),
        }
    }
}

impl From<DBError> for Error {
    fn from(e: DBError) -> Error {
        Error::DBError(e)
    }
}

impl From<ForkChoiceError> for Error {
    fn from(e: ForkChoiceError) -> Error {
        Error::ForkChoiceError(e)
    }
}

impl From<BeaconStateError> for Error {
    fn from(e: BeaconStateError) -> Error {
        Error::BeaconStateError(e)
    }
}<|MERGE_RESOLUTION|>--- conflicted
+++ resolved
@@ -1245,15 +1245,11 @@
         // processing.
         let db_read_timer = metrics::start_timer(&metrics::BLOCK_PROCESSING_DB_READ);
 
-<<<<<<< HEAD
-        // Load the blocks parent block from the database, returning ParentUnknown if that block is not
-=======
         if self.store.exists::<BeaconBlock<T::EthSpec>>(&block_root)? {
             return Ok(BlockProcessingOutcome::BlockIsAlreadyKnown);
         }
 
         // Load the blocks parent block from the database, returning invalid if that block is not
->>>>>>> 95cc5dd2
         // found.
         let parent_block: BeaconBlock<T::EthSpec> =
             match self.get_block_caching(&block.parent_root)? {
