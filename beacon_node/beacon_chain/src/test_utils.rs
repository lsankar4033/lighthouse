--- conflicted
+++ resolved
@@ -177,12 +177,8 @@
             .custom_spec(spec)
             .store(store.clone())
             .store_migrator(<BlockingMigrator<_> as Migrate<_, E>>::new(store))
-<<<<<<< HEAD
-            .resume_from_db()
-=======
             .data_dir(data_dir.path().to_path_buf())
             .resume_from_db(Eth1Config::default())
->>>>>>> 42ef7da9
             .expect("should resume beacon chain from db")
             .dummy_eth1_backend()
             .expect("should build dummy backend")
