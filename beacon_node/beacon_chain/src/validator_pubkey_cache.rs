--- conflicted
+++ resolved
@@ -1,16 +1,11 @@
 use crate::errors::BeaconChainError;
-<<<<<<< HEAD
+use ssz::{Decode, DecodeError, Encode};
 use std::collections::HashMap;
-use std::convert::TryInto;
-use types::{BeaconState, EthSpec, PublicKey, PublicKeyBytes, Validator};
-=======
-use ssz::{Decode, DecodeError, Encode};
 use std::convert::TryInto;
 use std::fs::{File, OpenOptions};
 use std::io::{self, Read, Write};
 use std::path::Path;
-use types::{BeaconState, EthSpec, PublicKey, PublicKeyBytes};
->>>>>>> b15f3db0
+use types::{BeaconState, EthSpec, PublicKey, PublicKeyBytes, Validator};
 
 /// Provides a mapping of `validator_index -> validator_publickey`.
 ///
@@ -25,19 +20,7 @@
 /// copy of itself. This allows it to be restored between process invocations.
 pub struct ValidatorPubkeyCache {
     pubkeys: Vec<PublicKey>,
-<<<<<<< HEAD
     indices: HashMap<PublicKeyBytes, usize>,
-}
-
-impl ValidatorPubkeyCache {
-    pub fn new<T: EthSpec>(state: &BeaconState<T>) -> Result<Self, BeaconChainError> {
-        let mut cache = Self {
-            pubkeys: vec![],
-            indices: HashMap::new(),
-        };
-
-        cache.import(&state.validators)?;
-=======
     persitence_file: ValidatorPubkeyCacheFile,
 }
 
@@ -66,10 +49,10 @@
         let mut cache = Self {
             persitence_file: ValidatorPubkeyCacheFile::create(persistence_path)?,
             pubkeys: vec![],
+            indices: HashMap::new(),
         };
 
         cache.import_new_pubkeys(state)?;
->>>>>>> b15f3db0
 
         Ok(cache)
     }
@@ -81,7 +64,6 @@
         &mut self,
         state: &BeaconState<T>,
     ) -> Result<(), BeaconChainError> {
-<<<<<<< HEAD
         if state.validators.len() > self.pubkeys.len() {
             self.import(&state.validators[self.pubkeys.len()..])
         } else {
@@ -89,60 +71,50 @@
         }
     }
 
+    /// Adds zero or more validators to `self`.
     fn import(&mut self, validators: &[Validator]) -> Result<(), BeaconChainError> {
         self.pubkeys.reserve(validators.len());
         self.indices.reserve(validators.len());
 
         for v in validators.iter() {
             let i = self.pubkeys.len();
+
+            if self.indices.contains_key(&v.pubkey) {
+                return Err(BeaconChainError::DuplicateValidatorPublicKey);
+            }
+
+            // The item is written to disk (the persistence file) _before_ it is written into
+            // the local struct.
+            //
+            // This means that a pubkey cache read from disk will always be equivalent to or
+            // _later than_ the cache that was running in the previous instance of Lighthouse.
+            //
+            // The motivation behind this ordering is that we do not want to have states that
+            // reference a pubkey that is not in our cache. However, it's fine to have pubkeys
+            // that are never referenced in a state.
+            self.persitence_file.append(i, &v.pubkey)?;
+
             self.pubkeys.push(
                 (&v.pubkey)
                     .try_into()
                     .map_err(BeaconChainError::InvalidValidatorPubkeyBytes)?,
             );
+
             self.indices.insert(v.pubkey.clone(), i);
         }
 
         Ok(())
-=======
-        state
-            .validators
-            .iter()
-            .skip(self.pubkeys.len())
-            .try_for_each(|v| {
-                let i = self.pubkeys.len();
-
-                // The item is written to disk (the persistence file) _before_ it is written into
-                // the local struct.
-                //
-                // This means that a pubkey cache read from disk will always be equivalent to or
-                // _later than_ the cache that was running in the previous instance of Lighthouse.
-                //
-                // The motivation behind this ordering is that we do not want to have states that
-                // reference a pubkey that is not in our cache. However, it's fine to have pubkeys
-                // that are never referenced in a state.
-                self.persitence_file.append(i, &v.pubkey)?;
-
-                self.pubkeys.push(
-                    (&v.pubkey)
-                        .try_into()
-                        .map_err(BeaconChainError::InvalidValidatorPubkeyBytes)?,
-                );
-
-                Ok(())
-            })
->>>>>>> b15f3db0
     }
 
     /// Get the public key for a validator with index `i`.
     pub fn get(&self, i: usize) -> Option<&PublicKey> {
         self.pubkeys.get(i)
     }
-<<<<<<< HEAD
-
+
+    /// Get the index of a validator with `pubkey`.
     pub fn get_index(&self, pubkey: &PublicKeyBytes) -> Option<usize> {
         self.indices.get(pubkey).copied()
-=======
+    }
 }
 
 /// Allows for maintaining an on-disk copy of the `ValidatorPubkeyCache`. The file is raw SSZ bytes
@@ -218,12 +190,14 @@
 
         let mut last = None;
         let mut pubkeys = Vec::with_capacity(list.len());
+        let mut indices = HashMap::new();
 
         for (index, pubkey) in list {
             let expected = last.map(|n| n + 1);
             if expected.map_or(true, |expected| index == expected) {
                 last = Some(index);
                 pubkeys.push((&pubkey).try_into().map_err(Error::SszError)?);
+                indices.insert(pubkey, index);
             } else {
                 return Err(Error::InconsistentIndex {
                     expected,
@@ -234,6 +208,7 @@
 
         Ok(ValidatorPubkeyCache {
             pubkeys,
+            indices,
             persitence_file: self,
         })
     }
@@ -369,6 +344,5 @@
             ValidatorPubkeyCache::load_from_file(&path).is_err(),
             "should not parse invalid file"
         );
->>>>>>> b15f3db0
     }
 }