--- conflicted
+++ resolved
@@ -46,11 +46,7 @@
     /// The hot database also contains all blocks.
     pub(crate) hot_db: LevelDB<E>,
     /// LRU cache of deserialized blocks. Updated whenever a block is loaded.
-<<<<<<< HEAD
-    block_cache: RwLock<LruCache<Hash256, BeaconBlock<E>>>,
-=======
-    block_cache: Mutex<LruCache<Hash256, SignedBeaconBlock<E>>>,
->>>>>>> b1d23ec2
+    block_cache: RwLock<LruCache<Hash256, SignedBeaconBlock<E>>>,
     /// LRU cache of deserialized states. Updated whenever a state is loaded.
     state_cache: RwLock<LruCache<Hash256, BeaconState<E>>>,
     /// Chain spec.
@@ -144,7 +140,7 @@
 
     /// Delete a block from the store and the block cache.
     fn delete_block(&self, block_root: &Hash256) -> Result<(), Error> {
-        self.block_cache.lock().pop(block_root);
+        self.block_cache.write().pop(block_root);
         self.delete::<SignedBeaconBlock<E>>(block_root)
     }
 
@@ -209,7 +205,7 @@
         }
 
         // Delete from the cache.
-        self.state_cache.lock().pop(state_root);
+        self.state_cache.write().pop(state_root);
 
         Ok(())
     }
