use super::signature_sets::{Error as SignatureSetError, Result as SignatureSetResult, *};
use crate::common::get_indexed_attestation;
use crate::per_block_processing::errors::{AttestationInvalid, BlockOperationError};
use bls::{verify_signature_sets, G1Point, SignatureSet};
use rayon::prelude::*;
use std::borrow::Cow;
use types::{
    BeaconState, BeaconStateError, ChainSpec, EthSpec, Hash256, IndexedAttestation,
    SignedBeaconBlock,
};

pub use bls::G1Point;

pub type Result<T> = std::result::Result<T, Error>;

#[derive(Debug, PartialEq)]
pub enum Error {
    /// All public keys were found but signature verification failed. The block is invalid.
    SignatureInvalid,
    /// An attestation in the block was invalid. The block is invalid.
    AttestationValidationError(BlockOperationError<AttestationInvalid>),
    /// There was an error attempting to read from a `BeaconState`. Block
    /// validity was not determined.
    BeaconStateError(BeaconStateError),
    /// Failed to load a signature set. The block may be invalid or we failed to process it.
    SignatureSetError(SignatureSetError),
}

impl From<BeaconStateError> for Error {
    fn from(e: BeaconStateError) -> Error {
        Error::BeaconStateError(e)
    }
}

impl From<SignatureSetError> for Error {
    fn from(e: SignatureSetError) -> Error {
        Error::SignatureSetError(e)
    }
}

impl From<BlockOperationError<AttestationInvalid>> for Error {
    fn from(e: BlockOperationError<AttestationInvalid>) -> Error {
        Error::AttestationValidationError(e)
    }
}

/// Reads the BLS signatures and keys from a `SignedBeaconBlock`, storing them as a `Vec<SignatureSet>`.
///
/// This allows for optimizations related to batch BLS operations (see the
/// `Self::verify_entire_block(..)` function).
pub struct BlockSignatureVerifier<'a, T, F>
where
    T: EthSpec,
    F: Fn(usize) -> Option<Cow<'a, G1Point>> + Clone,
{
<<<<<<< HEAD
    block: &'a SignedBeaconBlock<T>,
=======
>>>>>>> 0b7767cc
    get_pubkey: Box<F>,
    state: &'a BeaconState<T>,
    spec: &'a ChainSpec,
    sets: Vec<SignatureSet<'a>>,
}

impl<'a, T, F> BlockSignatureVerifier<'a, T, F>
where
    T: EthSpec,
    F: Fn(usize) -> Option<Cow<'a, G1Point>> + Clone,
{
    /// Create a new verifier without any included signatures. See the `include...` functions to
    /// add signatures, and the `verify`
<<<<<<< HEAD
    pub fn new(
        state: &'a BeaconState<T>,
        get_pubkey: F,
        block: &'a SignedBeaconBlock<T>,
        spec: &'a ChainSpec,
    ) -> Self {
        Self {
            block,
=======
    pub fn new(state: &'a BeaconState<T>, get_pubkey: F, spec: &'a ChainSpec) -> Self {
        Self {
>>>>>>> 0b7767cc
            get_pubkey: Box::new(get_pubkey),
            state,
            spec,
            sets: vec![],
        }
    }

    /// Verify all* the signatures in the given `SignedBeaconBlock`, returning `Ok(())` if the signatures
    /// are valid.
    ///
    /// * : _Does not verify any signatures in `block.body.deposits`. A block is still valid if it
    /// contains invalid signatures on deposits._
    ///
    /// See `Self::verify` for more detail.
    pub fn verify_entire_block(
        state: &'a BeaconState<T>,
        get_pubkey: F,
        block: &'a SignedBeaconBlock<T>,
        block_root: Option<Hash256>,
        spec: &'a ChainSpec,
    ) -> Result<()> {
<<<<<<< HEAD
        let mut verifier = Self::new(state, get_pubkey, block, spec);

        verifier.include_block_proposal(block_root)?;
        verifier.include_randao_reveal()?;
        verifier.include_proposer_slashings()?;
        verifier.include_attester_slashings()?;
        verifier.include_attestations()?;
        /*
         * Deposits are not included because they can legally have invalid signatures.
         */
        verifier.include_exits()?;

=======
        let mut verifier = Self::new(state, get_pubkey, spec);
        verifier.include_all_signatures(block, block_root)?;
>>>>>>> 0b7767cc
        verifier.verify()
    }

    /// Verify all* the signatures that have been included in `self`, returning `Ok(())` if the
    /// signatures are all valid.
    ///
    /// ## Notes
    ///
    /// Signature validation will take place in accordance to the [Faster verification of multiple
    /// BLS signatures](https://ethresear.ch/t/fast-verification-of-multiple-bls-signatures/5407)
    /// optimization proposed by Vitalik Buterin.
    ///
    /// It is not possible to know exactly _which_ signature is invalid here, just that
    /// _at least one_ was invalid.
    ///
    /// Uses `rayon` to do a map-reduce of Vitalik's method across multiple cores.
    pub fn verify(self) -> Result<()> {
        let num_sets = self.sets.len();
        let num_chunks = std::cmp::max(1, num_sets / rayon::current_num_threads());
        let result: bool = self
            .sets
            .into_par_iter()
            .chunks(num_chunks)
            .map(|chunk| verify_signature_sets(chunk.into_iter()))
            .reduce(|| true, |current, this| current && this);

        if result {
            Ok(())
        } else {
            Err(Error::SignatureInvalid)
        }
    }

    /// Includes all signatures on the block (except the deposit signatures) for verification.
    pub fn include_all_signatures(
        &mut self,
        block: &'a SignedBeaconBlock<T>,
        block_root: Option<Hash256>,
    ) -> Result<()> {
        self.include_block_proposal(block, block_root)?;
        self.include_randao_reveal(block)?;
        self.include_proposer_slashings(block)?;
        self.include_attester_slashings(block)?;
        self.include_attestations(block)?;
        // Deposits are not included because they can legally have invalid signatures.
        self.include_exits(block)?;

        Ok(())
    }

    /// Includes all signatures on the block (except the deposit signatures and the proposal
    /// signature) for verification.
    pub fn include_all_signatures_except_proposal(
        &mut self,
        block: &'a SignedBeaconBlock<T>,
    ) -> Result<()> {
        self.include_randao_reveal(block)?;
        self.include_proposer_slashings(block)?;
        self.include_attester_slashings(block)?;
        self.include_attestations(block)?;
        // Deposits are not included because they can legally have invalid signatures.
        self.include_exits(block)?;

        Ok(())
    }

    /// Includes the block signature for `self.block` for verification.
<<<<<<< HEAD
    fn include_block_proposal(&mut self, block_root: Option<Hash256>) -> Result<()> {
        let set = block_proposal_signature_set(
            self.state,
            self.get_pubkey.clone(),
            self.block,
=======
    pub fn include_block_proposal(
        &mut self,
        block: &'a SignedBeaconBlock<T>,
        block_root: Option<Hash256>,
    ) -> Result<()> {
        let set = block_proposal_signature_set(
            self.state,
            self.get_pubkey.clone(),
            block,
>>>>>>> 0b7767cc
            block_root,
            self.spec,
        )?;
        self.sets.push(set);
        Ok(())
    }

    /// Includes the randao signature for `self.block` for verification.
<<<<<<< HEAD
    fn include_randao_reveal(&mut self) -> Result<()> {
        let set = randao_signature_set(
            self.state,
            self.get_pubkey.clone(),
            &self.block.message,
=======
    pub fn include_randao_reveal(&mut self, block: &'a SignedBeaconBlock<T>) -> Result<()> {
        let set = randao_signature_set(
            self.state,
            self.get_pubkey.clone(),
            &block.message,
>>>>>>> 0b7767cc
            self.spec,
        )?;
        self.sets.push(set);
        Ok(())
    }

    /// Includes all signatures in `self.block.body.proposer_slashings` for verification.
    pub fn include_proposer_slashings(&mut self, block: &'a SignedBeaconBlock<T>) -> Result<()> {
        let mut sets: Vec<SignatureSet> = block
            .message
            .body
            .proposer_slashings
            .iter()
            .map(|proposer_slashing| {
                let (set_1, set_2) = proposer_slashing_signature_set(
                    self.state,
                    self.get_pubkey.clone(),
                    proposer_slashing,
                    self.spec,
                )?;
                Ok(vec![set_1, set_2])
            })
            .collect::<SignatureSetResult<Vec<Vec<SignatureSet>>>>()?
            .into_iter()
            .flatten()
            .collect();

        self.sets.append(&mut sets);
        Ok(())
    }

    /// Includes all signatures in `self.block.body.attester_slashings` for verification.
    pub fn include_attester_slashings(&mut self, block: &'a SignedBeaconBlock<T>) -> Result<()> {
        block
            .message
            .body
            .attester_slashings
            .iter()
            .try_for_each(|attester_slashing| {
                let (set_1, set_2) = attester_slashing_signature_sets(
                    &self.state,
                    self.get_pubkey.clone(),
                    attester_slashing,
                    &self.spec,
                )?;

                self.sets.push(set_1);
                self.sets.push(set_2);

                Ok(())
            })
    }

    /// Includes all signatures in `self.block.body.attestations` for verification.
    pub fn include_attestations(
        &mut self,
        block: &'a SignedBeaconBlock<T>,
    ) -> Result<Vec<IndexedAttestation<T>>> {
        block
            .message
            .body
            .attestations
            .iter()
            .map(|attestation| {
                let committee = self
                    .state
                    .get_beacon_committee(attestation.data.slot, attestation.data.index)?;
                let indexed_attestation =
                    get_indexed_attestation(committee.committee, attestation)?;

                self.sets.push(indexed_attestation_signature_set(
                    &self.state,
                    self.get_pubkey.clone(),
                    &attestation.signature,
                    &indexed_attestation,
                    &self.spec,
                )?);

                Ok(indexed_attestation)
            })
            .collect::<Result<_>>()
            .map_err(Into::into)
    }

    /// Includes all signatures in `self.block.body.voluntary_exits` for verification.
    pub fn include_exits(&mut self, block: &'a SignedBeaconBlock<T>) -> Result<()> {
        let mut sets = block
            .message
            .body
            .voluntary_exits
            .iter()
            .map(|exit| exit_signature_set(&self.state, self.get_pubkey.clone(), exit, &self.spec))
            .collect::<SignatureSetResult<_>>()?;

        self.sets.append(&mut sets);

        Ok(())
    }
}<|MERGE_RESOLUTION|>--- conflicted
+++ resolved
@@ -1,7 +1,7 @@
 use super::signature_sets::{Error as SignatureSetError, Result as SignatureSetResult, *};
 use crate::common::get_indexed_attestation;
 use crate::per_block_processing::errors::{AttestationInvalid, BlockOperationError};
-use bls::{verify_signature_sets, G1Point, SignatureSet};
+use bls::{verify_signature_sets, SignatureSet};
 use rayon::prelude::*;
 use std::borrow::Cow;
 use types::{
@@ -53,10 +53,6 @@
     T: EthSpec,
     F: Fn(usize) -> Option<Cow<'a, G1Point>> + Clone,
 {
-<<<<<<< HEAD
-    block: &'a SignedBeaconBlock<T>,
-=======
->>>>>>> 0b7767cc
     get_pubkey: Box<F>,
     state: &'a BeaconState<T>,
     spec: &'a ChainSpec,
@@ -70,19 +66,8 @@
 {
     /// Create a new verifier without any included signatures. See the `include...` functions to
     /// add signatures, and the `verify`
-<<<<<<< HEAD
-    pub fn new(
-        state: &'a BeaconState<T>,
-        get_pubkey: F,
-        block: &'a SignedBeaconBlock<T>,
-        spec: &'a ChainSpec,
-    ) -> Self {
-        Self {
-            block,
-=======
     pub fn new(state: &'a BeaconState<T>, get_pubkey: F, spec: &'a ChainSpec) -> Self {
         Self {
->>>>>>> 0b7767cc
             get_pubkey: Box::new(get_pubkey),
             state,
             spec,
@@ -104,23 +89,8 @@
         block_root: Option<Hash256>,
         spec: &'a ChainSpec,
     ) -> Result<()> {
-<<<<<<< HEAD
-        let mut verifier = Self::new(state, get_pubkey, block, spec);
-
-        verifier.include_block_proposal(block_root)?;
-        verifier.include_randao_reveal()?;
-        verifier.include_proposer_slashings()?;
-        verifier.include_attester_slashings()?;
-        verifier.include_attestations()?;
-        /*
-         * Deposits are not included because they can legally have invalid signatures.
-         */
-        verifier.include_exits()?;
-
-=======
         let mut verifier = Self::new(state, get_pubkey, spec);
         verifier.include_all_signatures(block, block_root)?;
->>>>>>> 0b7767cc
         verifier.verify()
     }
 
@@ -188,13 +158,6 @@
     }
 
     /// Includes the block signature for `self.block` for verification.
-<<<<<<< HEAD
-    fn include_block_proposal(&mut self, block_root: Option<Hash256>) -> Result<()> {
-        let set = block_proposal_signature_set(
-            self.state,
-            self.get_pubkey.clone(),
-            self.block,
-=======
     pub fn include_block_proposal(
         &mut self,
         block: &'a SignedBeaconBlock<T>,
@@ -204,7 +167,6 @@
             self.state,
             self.get_pubkey.clone(),
             block,
->>>>>>> 0b7767cc
             block_root,
             self.spec,
         )?;
@@ -213,19 +175,11 @@
     }
 
     /// Includes the randao signature for `self.block` for verification.
-<<<<<<< HEAD
-    fn include_randao_reveal(&mut self) -> Result<()> {
-        let set = randao_signature_set(
-            self.state,
-            self.get_pubkey.clone(),
-            &self.block.message,
-=======
     pub fn include_randao_reveal(&mut self, block: &'a SignedBeaconBlock<T>) -> Result<()> {
         let set = randao_signature_set(
             self.state,
             self.get_pubkey.clone(),
             &block.message,
->>>>>>> 0b7767cc
             self.spec,
         )?;
         self.sets.push(set);
