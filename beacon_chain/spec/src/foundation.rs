--- conflicted
+++ resolved
@@ -67,12 +67,8 @@
              * Intialization parameters
              */
             initial_validators: initial_validators_for_testing(),
-<<<<<<< HEAD
+            initial_balances: initial_balances_for_testing(),
             genesis_time: 1_544_672_897,
-=======
-            initial_balances: initial_balances_for_testing(),
-            genesis_time: 1544672897,
->>>>>>> 95d3ee55
             processed_pow_receipt_root: Hash256::from("pow_root".as_bytes()),
         }
     }
@@ -112,7 +108,7 @@
             exit_count: 0,
             custody_commitment: Hash256::zero(),
             latest_custody_reseed_slot: 0,
-            penultimate_custody_reseed_slot: 0
+            penultimate_custody_reseed_slot: 0,
         };
         initial_validators.push(validator_record);
     }
